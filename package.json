{
  "name": "stats-sphere",
  "version": "0.1.0",
  "private": true,
  "scripts": {
    "dev": "next dev",
    "build": "next build",
    "start": "next start",
    "lint": "next lint"
  },
  "dependencies": {
    "@handsontable/react": "^14.6.1",
    "@radix-ui/react-checkbox": "^1.1.2",
    "@radix-ui/react-collapsible": "^1.1.1",
    "@radix-ui/react-dialog": "^1.1.2",
    "@radix-ui/react-dropdown-menu": "^2.1.2",
    "@radix-ui/react-icons": "^1.3.0",
    "@radix-ui/react-label": "^2.1.0",
    "@radix-ui/react-menubar": "^1.1.2",
    "@radix-ui/react-navigation-menu": "^1.2.1",
    "@radix-ui/react-radio-group": "^1.2.1",
    "@radix-ui/react-select": "^2.1.2",
    "@radix-ui/react-separator": "^1.1.0",
    "@radix-ui/react-slot": "^1.1.0",
    "@radix-ui/react-tabs": "^1.1.1",
    "@radix-ui/react-tooltip": "^1.1.3",
    "add": "^2.0.6",
    "class-variance-authority": "^0.7.0",
    "clsx": "^2.1.1",
    "d3": "^7.9.0",
    "dexie": "^4.0.9",
    "handsontable": "^14.6.1",
    "immer": "^10.1.1",
    "lucide-react": "^0.453.0",
    "next": "13.5.7",
    "next-themes": "^0.3.0",
    "radio-group": "^0.0.2",
    "react": "^18",
    "react-dom": "^18",
    "react-icons": "^5.3.0",
    "react-modal": "^3.16.1",
<<<<<<< HEAD
    "simple-statistics": "^7.8.7",
=======
    "shadcn": "^2.1.6",
>>>>>>> d352b064
    "tailwind-merge": "^2.5.4",
    "tailwindcss-animate": "^1.0.7",
    "zustand": "^5.0.1"
  },
  "devDependencies": {
    "@types/d3": "^7.4.3",
    "@types/node": "^20",
    "@types/react": "^18",
    "@types/react-dom": "^18",
    "@types/react-modal": "^3.16.3",
    "autoprefixer": "^10",
    "eslint": "^8",
    "eslint-config-next": "13.5.7",
    "postcss": "^8",
    "tailwindcss": "^3",
    "typescript": "^5"
  }
}<|MERGE_RESOLUTION|>--- conflicted
+++ resolved
@@ -39,11 +39,8 @@
     "react-dom": "^18",
     "react-icons": "^5.3.0",
     "react-modal": "^3.16.1",
-<<<<<<< HEAD
     "simple-statistics": "^7.8.7",
-=======
     "shadcn": "^2.1.6",
->>>>>>> d352b064
     "tailwind-merge": "^2.5.4",
     "tailwindcss-animate": "^1.0.7",
     "zustand": "^5.0.1"
