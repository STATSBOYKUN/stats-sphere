--- conflicted
+++ resolved
@@ -31,7 +31,7 @@
                                 <MenubarSubTrigger>Open</MenubarSubTrigger>
                                 <MenubarSubContent>
                                     <MenubarItem onClick={() => openModal(ModalType.OpenFile)}>Data</MenubarItem>
-                                    <MenubarItem >Syntax</MenubarItem>
+                                    <MenubarItem>Syntax</MenubarItem>
                                     <MenubarItem>Output</MenubarItem>
                                     <MenubarSub>
                                         <MenubarSubTrigger>Script</MenubarSubTrigger>
@@ -208,12 +208,11 @@
                     <MenubarMenu>
                         <MenubarTrigger>Analyze</MenubarTrigger>
                         <MenubarContent>
-<<<<<<< HEAD
                         <MenubarSub>
                                 <MenubarSubTrigger>Descriptive Statistics</MenubarSubTrigger>
                                 <MenubarSubContent>
-                                    <MenubarItem>Frequencies...</MenubarItem>
-                                    <MenubarItem>Descriptives...</MenubarItem>
+                                    <MenubarItem onClick={() => openModal(ModalType.FrequenciesStatistic)}>Frequencies</MenubarItem>
+                                    <MenubarItem onClick={() => openModal(ModalType.DescriptiveStatistic)}>Descriptives</MenubarItem>
                                     <MenubarItem>Explore...</MenubarItem>
                                     <MenubarItem>Crosstabs...</MenubarItem>
                                     <MenubarItem>TURF Analisys</MenubarItem>
@@ -284,7 +283,7 @@
                                 </MenubarSubContent>
                             </MenubarSub>
                         </MenubarContent>
-=======
+                        <MenubarContent>
                             <MenubarSub>
                                 <MenubarSubTrigger>Descriptive Statistics</MenubarSubTrigger>
                                 <MenubarSubContent>
@@ -293,7 +292,6 @@
                                 </MenubarSubContent>
                             </MenubarSub>
                             </MenubarContent>
->>>>>>> e2d80125
                     </MenubarMenu>
 
                     <MenubarMenu>
