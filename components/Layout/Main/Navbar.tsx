--- conflicted
+++ resolved
@@ -18,7 +18,6 @@
 import "@/components/Modals/Graphs/ChartBuilder/ChartBuilderModal";
 
 const Navbar: React.FC = () => {
-<<<<<<< HEAD
   const { openModal } = useModal();
 
   return (
@@ -213,6 +212,102 @@
 
           <MenubarMenu>
             <MenubarTrigger>Analyze</MenubarTrigger>
+            <MenubarContent>
+              <MenubarSub>
+                <MenubarSubTrigger>Descriptive Statistics</MenubarSubTrigger>
+                <MenubarSubContent>
+                  <MenubarItem
+                    onClick={() => openModal(ModalType.FrequenciesStatistic)}
+                  >
+                    Frequencies
+                  </MenubarItem>
+                  <MenubarItem
+                    onClick={() => openModal(ModalType.DescriptiveStatistic)}
+                  >
+                    Descriptives
+                  </MenubarItem>
+                  <MenubarItem>Explore...</MenubarItem>
+                  <MenubarItem>Crosstabs...</MenubarItem>
+                  <MenubarItem>TURF Analisys</MenubarItem>
+                  <MenubarItem>Ratio...</MenubarItem>
+                  <MenubarItem>P-P Plots...</MenubarItem>
+                  <MenubarItem>Q-Q Plots...</MenubarItem>
+                </MenubarSubContent>
+              </MenubarSub>
+
+              <MenubarSub>
+                <MenubarSubTrigger>Compare Means</MenubarSubTrigger>
+                <MenubarSubContent>
+                  <MenubarItem>One-Sample T Test...</MenubarItem>
+                  <MenubarItem>Independent-Samples T Test...</MenubarItem>
+                  <MenubarItem>Paired-Samples T Test...</MenubarItem>
+                  <MenubarItem>One-Way ANOVA...</MenubarItem>
+                </MenubarSubContent>
+              </MenubarSub>
+
+              <MenubarSub>
+                <MenubarSubTrigger>General Linear Model</MenubarSubTrigger>
+                <MenubarSubContent>
+                  <MenubarItem>Univariate...</MenubarItem>
+                  <MenubarItem>Multivariate...</MenubarItem>
+                  <MenubarItem>Repeated Measures...</MenubarItem>
+                  <MenubarSeparator />
+                  <MenubarItem>Variance Components...</MenubarItem>
+                </MenubarSubContent>
+              </MenubarSub>
+
+              <MenubarSub>
+                <MenubarSubTrigger>Correlate</MenubarSubTrigger>
+                <MenubarSubContent>
+                  <MenubarItem>Bivariate...</MenubarItem>
+                  <MenubarItem>Partial...</MenubarItem>
+                  <MenubarItem>Distances...</MenubarItem>
+                  <MenubarItem>Canonical Correlation...</MenubarItem>
+                </MenubarSubContent>
+              </MenubarSub>
+
+              <MenubarSub>
+                <MenubarSubTrigger>Nonparametric Test</MenubarSubTrigger>
+                <MenubarSubContent>
+                  <MenubarItem>One Sample...</MenubarItem>
+                  <MenubarItem>Independent Samples...</MenubarItem>
+                  <MenubarItem>Related Samples...</MenubarItem>
+                  <MenubarSub>
+                    <MenubarSubTrigger>Legacy Dialogs</MenubarSubTrigger>
+                    <MenubarSubContent>
+                      <MenubarItem>Chi-square...</MenubarItem>
+                      <MenubarItem>Runs...</MenubarItem>
+                      <MenubarItem>2 Independent Samples...</MenubarItem>
+                      <MenubarItem>K Independent Samples...</MenubarItem>
+                      <MenubarItem>2 Related Samples...</MenubarItem>
+                      <MenubarItem>K Related Samples...</MenubarItem>
+                    </MenubarSubContent>
+                  </MenubarSub>
+                </MenubarSubContent>
+              </MenubarSub>
+
+              <MenubarSub>
+                <MenubarSubTrigger>Time Series</MenubarSubTrigger>
+                <MenubarSubContent>
+                  <MenubarItem
+                    onClick={() => openModal(ModalType.Decomposition)}
+                  >
+                    Decomposition
+                  </MenubarItem>
+                  <MenubarItem onClick={() => openModal(ModalType.Smoothing)}>
+                    Smoothing
+                  </MenubarItem>
+                  <MenubarItem
+                    onClick={() => openModal(ModalType.StationaryTest)}
+                  >
+                    Stationary Test
+                  </MenubarItem>
+                  <MenubarItem onClick={() => openModal(ModalType.CreateModel)}>
+                    Create Models
+                  </MenubarItem>
+                </MenubarSubContent>
+              </MenubarSub>
+            </MenubarContent>
           </MenubarMenu>
 
           <MenubarMenu>
@@ -273,304 +368,6 @@
       </div>
     </nav>
   );
-=======
-    const { openModal } = useModal();
-
-    return (
-        <nav>
-            <div className="flex items-center justify-between w-full px-2 py-2">
-                <Menubar className="ml-0 hidden lg:flex">
-                    <MenubarMenu>
-                        <MenubarTrigger>File</MenubarTrigger>
-                        <MenubarContent>
-                            <MenubarItem>New</MenubarItem>
-                            <MenubarSub>
-                                <MenubarSubTrigger>Open</MenubarSubTrigger>
-                                <MenubarSubContent>
-                                    <MenubarItem onClick={() => openModal(ModalType.OpenFile)}>Data</MenubarItem>
-                                    <MenubarItem>Syntax</MenubarItem>
-                                    <MenubarItem>Output</MenubarItem>
-                                    <MenubarSub>
-                                        <MenubarSubTrigger>Script</MenubarSubTrigger>
-                                        <MenubarSubContent>
-                                            <MenubarItem>Python2</MenubarItem>
-                                            <MenubarItem>Python3</MenubarItem>
-                                            <MenubarItem>Basic</MenubarItem>
-                                        </MenubarSubContent>
-                                    </MenubarSub>
-                                </MenubarSubContent>
-                            </MenubarSub>
-                            <MenubarSub>
-                                <MenubarSubTrigger>Import Data</MenubarSubTrigger>
-                                <MenubarSubContent>
-                                    <MenubarItem>Excel...</MenubarItem>
-                                    <MenubarItem>CSV Data...</MenubarItem>
-                                    <MenubarItem>Text Data...</MenubarItem>
-                                    <MenubarItem>Sass...</MenubarItem>
-                                </MenubarSubContent>
-                            </MenubarSub>
-                            <MenubarSeparator />
-                            <MenubarItem>Save All Data</MenubarItem>
-                            <MenubarSub>
-                                <MenubarSubTrigger>Export</MenubarSubTrigger>
-                                <MenubarSubContent>
-                                    <MenubarItem>Database...</MenubarItem>
-                                    <MenubarItem>Excel...</MenubarItem>
-                                    <MenubarItem>CSV Data...</MenubarItem>
-                                    <MenubarItem>Tab-delimited...</MenubarItem>
-                                    <MenubarItem>Fixed Text...</MenubarItem>
-                                    <MenubarItem>SAS...</MenubarItem>
-                                    <MenubarItem>Stata...</MenubarItem>
-                                    <MenubarItem>dBase...</MenubarItem>
-                                    <MenubarItem>Lotus...</MenubarItem>
-                                    <MenubarItem>Cognos TM1...</MenubarItem>
-                                    <MenubarItem>SYLK...</MenubarItem>
-                                </MenubarSubContent>
-                            </MenubarSub>
-                            <MenubarSeparator />
-                            <MenubarItem>Rename Dataset...</MenubarItem>
-                            <MenubarItem>Display Data File Information</MenubarItem>
-                            <MenubarItem>Cache Data...</MenubarItem>
-                            <MenubarItem>Collect Variable Information</MenubarItem>
-                            <MenubarSeparator />
-                            <MenubarItem>Stop Processor</MenubarItem>
-                            <MenubarItem>Switch Server...</MenubarItem>
-                            <MenubarItem>Repository</MenubarItem>
-                            <MenubarSeparator />
-                            <MenubarItem>Print Preview</MenubarItem>
-                            <MenubarItem>Print...</MenubarItem>
-                            <MenubarSeparator />
-                            <MenubarItem>Welcome Dialog...</MenubarItem>
-                            <MenubarItem>Recently Used Data</MenubarItem>
-                            <MenubarItem>Recently Used Files</MenubarItem>
-                            <MenubarSeparator />
-                            <MenubarItem>Exit</MenubarItem>
-                        </MenubarContent>
-                    </MenubarMenu>
-
-                    {/* Menu Edit */}
-                    <MenubarMenu>
-                        <MenubarTrigger>Edit</MenubarTrigger>
-                        <MenubarContent>
-                            <MenubarItem>Undo</MenubarItem>
-                            <MenubarItem>Redo</MenubarItem>
-                            <MenubarItem>Cut</MenubarItem>
-                            <MenubarItem>Copy</MenubarItem>
-                            <MenubarItem>Copy with Variable Names</MenubarItem>
-                            <MenubarItem>Copy with Variable Labels</MenubarItem>
-                            <MenubarItem>Paste</MenubarItem>
-                            <MenubarItem>Paste Variables...</MenubarItem>
-                            <MenubarItem>Paste with Variable Names</MenubarItem>
-                            <MenubarItem>Clear</MenubarItem>
-                            <MenubarSeparator />
-                            <MenubarItem>Insert Variable</MenubarItem>
-                            <MenubarItem>Insert Cases</MenubarItem>
-                            <MenubarSeparator />
-                            <MenubarItem>Search Data Files</MenubarItem>
-                            <MenubarItem>Find...</MenubarItem>
-                            <MenubarItem>Find Next</MenubarItem>
-                            <MenubarItem>Replace...</MenubarItem>
-                            <MenubarItem>Go to Case...</MenubarItem>
-                            <MenubarItem>Go to Variable...</MenubarItem>
-                            <MenubarItem>Go to Imputation...</MenubarItem>
-                            <MenubarSeparator />
-                            <MenubarItem>Options...</MenubarItem>
-                        </MenubarContent>
-                    </MenubarMenu>
-
-                    {/* Menu View */}
-                    <MenubarMenu>
-                        <MenubarTrigger>View</MenubarTrigger>
-                        <MenubarContent>
-                            <MenubarItem>Status Bar</MenubarItem>
-                            <MenubarItem>Toolbars</MenubarItem>
-                            <MenubarItem>Menu Editor...</MenubarItem>
-                            <MenubarSeparator />
-                            <MenubarItem>Fonts...</MenubarItem>
-                            <MenubarItem>Grid Lines</MenubarItem>
-                            <MenubarItem>Value Labels</MenubarItem>
-                            <MenubarItem>Mark Imputed Data</MenubarItem>
-                            <MenubarSeparator />
-                            <MenubarItem>Customize Variable View...</MenubarItem>
-                            <MenubarSeparator />
-                            <MenubarItem>Variables</MenubarItem>
-                        </MenubarContent>
-                    </MenubarMenu>
-
-                    {/* Menu Data */}
-                    <MenubarMenu>
-                        <MenubarTrigger>Data</MenubarTrigger>
-                        <MenubarContent>
-                            <MenubarItem>Define Variable Properties...</MenubarItem>
-                            <MenubarItem>Set Measurement Level for Unknown...</MenubarItem>
-                            <MenubarItem>Copy Data Properties...</MenubarItem>
-                            <MenubarItem>New Custom Attribute...</MenubarItem>
-                            <MenubarItem>Define date and time...</MenubarItem>
-                            <MenubarItem>Define Multiple Response Sets...</MenubarItem>
-                            <MenubarSeparator />
-                            <MenubarItem>Validation</MenubarItem>
-                            <MenubarItem>Identify Duplicate Cases...</MenubarItem>
-                            <MenubarItem>Identify Unusual Cases...</MenubarItem>
-                            <MenubarItem>Compare Datasets...</MenubarItem>
-                            <MenubarSeparator />
-                            <MenubarItem>Sort Cases...</MenubarItem>
-                            <MenubarItem>Sort Variables...</MenubarItem>
-                            <MenubarItem>Transpose...</MenubarItem>
-                            <MenubarItem>Adjust String Widths Across Files</MenubarItem>
-                            <MenubarItem>Merge Files</MenubarItem>
-                            <MenubarItem>Restructure...</MenubarItem>
-                            <MenubarItem>Rake Weights...</MenubarItem>
-                            <MenubarItem>Propensity Score Matching...</MenubarItem>
-                            <MenubarItem>Case Control Matching...</MenubarItem>
-                            <MenubarItem>Aggregate...</MenubarItem>
-                            <MenubarItem>Orthogonal Design</MenubarItem>
-                            <MenubarSeparator />
-                            <MenubarItem>Split into Files</MenubarItem>
-                            <MenubarItem>Copy Dataset</MenubarItem>
-                            <MenubarSeparator />
-                            <MenubarItem>Split File...</MenubarItem>
-                            <MenubarItem>Select Cases...</MenubarItem>
-                            <MenubarItem>Weight Cases...</MenubarItem>
-                        </MenubarContent>
-                    </MenubarMenu>
-
-                    {/* Menu Transform */}
-                    <MenubarMenu>
-                        <MenubarTrigger>Transform</MenubarTrigger>
-                        <MenubarContent>
-                            <MenubarItem onClick={() => openModal(ModalType.ComputeVariable)}>Compute Variable...</MenubarItem>
-                            <MenubarItem>Programmability Transformation...</MenubarItem>
-                            <MenubarItem>Count Values within Cases...</MenubarItem>
-                            <MenubarItem>Shift Values...</MenubarItem>
-                            <MenubarSeparator />
-                            <MenubarItem>Recode into Same Variables...</MenubarItem>
-                            <MenubarItem>Recode into Different Variables...</MenubarItem>
-                            <MenubarItem>Automatic Recode...</MenubarItem>
-                            <MenubarItem>Create Dummy Variables...</MenubarItem>
-                            <MenubarItem>Visual Binning...</MenubarItem>
-                            <MenubarItem>Optimal Binning...</MenubarItem>
-                            <MenubarItem>Prepare Data for Modeling</MenubarItem>
-                            <MenubarSeparator />
-                            <MenubarItem>Rank Cases...</MenubarItem>
-                            <MenubarSeparator />
-                            <MenubarItem>Date and Time Wizard...</MenubarItem>
-                            <MenubarItem>Create Time Series...</MenubarItem>
-                            <MenubarItem>Replace Missing Values...</MenubarItem>
-                            <MenubarItem>Random Number Generators...</MenubarItem>
-                            <MenubarSeparator />
-                            <MenubarItem>Run Pending Transforms</MenubarItem>
-                        </MenubarContent>
-                    </MenubarMenu>
-
-                    <MenubarMenu>
-                        <MenubarTrigger>Analyze</MenubarTrigger>
-                        <MenubarContent>
-                        <MenubarSub>
-                                <MenubarSubTrigger>Descriptive Statistics</MenubarSubTrigger>
-                                <MenubarSubContent>
-                                    <MenubarItem onClick={() => openModal(ModalType.FrequenciesStatistic)}>Frequencies</MenubarItem>
-                                    <MenubarItem onClick={() => openModal(ModalType.DescriptiveStatistic)}>Descriptives</MenubarItem>
-                                    <MenubarItem>Explore...</MenubarItem>
-                                    <MenubarItem>Crosstabs...</MenubarItem>
-                                    <MenubarItem>TURF Analisys</MenubarItem>
-                                    <MenubarItem>Ratio...</MenubarItem>
-                                    <MenubarItem>P-P Plots...</MenubarItem>
-                                    <MenubarItem>Q-Q Plots...</MenubarItem>
-                                </MenubarSubContent>
-                            </MenubarSub>
-                            
-                            <MenubarSub>
-                                <MenubarSubTrigger>Compare Means</MenubarSubTrigger>
-                                <MenubarSubContent>
-                                    <MenubarItem>One-Sample T Test...</MenubarItem>
-                                    <MenubarItem>Independent-Samples T Test...</MenubarItem>
-                                    <MenubarItem>Paired-Samples T Test...</MenubarItem>
-                                    <MenubarItem>One-Way ANOVA...</MenubarItem>
-                                </MenubarSubContent>
-                            </MenubarSub>
-
-                            <MenubarSub>
-                                <MenubarSubTrigger>General Linear Model</MenubarSubTrigger>
-                                <MenubarSubContent>
-                                    <MenubarItem>Univariate...</MenubarItem>
-                                    <MenubarItem>Multivariate...</MenubarItem>
-                                    <MenubarItem>Repeated Measures...</MenubarItem>
-                                    <MenubarSeparator />
-                                    <MenubarItem>Variance Components...</MenubarItem>
-                                </MenubarSubContent>
-                            </MenubarSub>
-                            
-                            <MenubarSub>
-                                <MenubarSubTrigger>Correlate</MenubarSubTrigger>
-                                <MenubarSubContent>
-                                    <MenubarItem>Bivariate...</MenubarItem>
-                                    <MenubarItem>Partial...</MenubarItem>
-                                    <MenubarItem>Distances...</MenubarItem>
-                                    <MenubarItem>Canonical Correlation...</MenubarItem>
-                                </MenubarSubContent>
-                            </MenubarSub>
-
-                            <MenubarSub>
-                                <MenubarSubTrigger>Nonparametric Test</MenubarSubTrigger>
-                                <MenubarSubContent>
-                                    <MenubarItem>One Sample...</MenubarItem>
-                                    <MenubarItem>Independent Samples...</MenubarItem>
-                                    <MenubarItem>Related Samples...</MenubarItem>
-                                    <MenubarSub>
-                                        <MenubarSubTrigger>Legacy Dialogs</MenubarSubTrigger>
-                                        <MenubarSubContent>
-                                            <MenubarItem>Chi-square...</MenubarItem>
-                                            <MenubarItem>Runs...</MenubarItem>
-                                            <MenubarItem>2 Independent Samples...</MenubarItem>
-                                            <MenubarItem>K Independent Samples...</MenubarItem>
-                                            <MenubarItem>2 Related Samples...</MenubarItem>
-                                            <MenubarItem>K Related Samples...</MenubarItem>
-                                        </MenubarSubContent>
-                                    </MenubarSub>
-                                </MenubarSubContent>
-                            </MenubarSub>
-
-                            <MenubarSub>
-                                <MenubarSubTrigger>Time Series</MenubarSubTrigger>
-                                <MenubarSubContent>
-                                    <MenubarItem onClick={()=>openModal(ModalType.Decomposition)}>Decomposition</MenubarItem>
-                                    <MenubarItem onClick={()=>openModal(ModalType.Smoothing)}>Smoothing</MenubarItem>
-                                    <MenubarItem onClick={()=>openModal(ModalType.StationaryTest)}>Stationary Test</MenubarItem>
-                                    <MenubarItem onClick={()=>openModal(ModalType.CreateModel)}>Create Models</MenubarItem>
-                                </MenubarSubContent>
-                            </MenubarSub>
-                        </MenubarContent>
-                    </MenubarMenu>
-
-                    <MenubarMenu>
-                        <MenubarTrigger>Graphs</MenubarTrigger>
-                    </MenubarMenu>
-
-                    <MenubarMenu>
-                        <MenubarTrigger>Utilities</MenubarTrigger>
-                    </MenubarMenu>
-
-                    <MenubarMenu>
-                        <MenubarTrigger>Extension</MenubarTrigger>
-                    </MenubarMenu>
-
-                    <MenubarMenu>
-                        <MenubarTrigger>Window</MenubarTrigger>
-                    </MenubarMenu>
-
-                    <MenubarMenu>
-                        <MenubarTrigger>Help</MenubarTrigger>
-                    </MenubarMenu>
-                </Menubar>
-
-                {/* Logo atau Nama Aplikasi */}
-                <div className="text-xl font-bold">
-                    Statify
-                </div>
-            </div>
-        </nav>
-    );
->>>>>>> 2b79b5bc
 };
 
 export default Navbar;