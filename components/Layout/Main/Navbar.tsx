// components/Layout/Main/Navbar.tsx
"use client";

import React from 'react';
import {
    Menubar,
    MenubarMenu,
    MenubarTrigger,
    MenubarContent,
    MenubarItem,
    MenubarSeparator,
    MenubarSub,
    MenubarSubTrigger,
    MenubarSubContent,
} from "@/components/ui/menubar";

import { ModalType, useModal } from "@/hooks/useModal";

const Navbar: React.FC = () => {
    const { openModal } = useModal();

    return (
        <nav>
            <div className="flex items-center justify-between w-full px-2 py-2">
                <Menubar className="ml-0 hidden lg:flex">
                    <MenubarMenu>
                        <MenubarTrigger>File</MenubarTrigger>
                        <MenubarContent>
                            <MenubarItem>New</MenubarItem>
                            <MenubarSub>
                                <MenubarSubTrigger>Open</MenubarSubTrigger>
                                <MenubarSubContent>
                                    <MenubarItem onClick={() => openModal(ModalType.OpenFile)}>Data</MenubarItem>
                                    <MenubarItem >Syntax</MenubarItem>
                                    <MenubarItem>Output</MenubarItem>
                                    <MenubarSub>
                                        <MenubarSubTrigger>Script</MenubarSubTrigger>
                                        <MenubarSubContent>
                                            <MenubarItem>Python2</MenubarItem>
                                            <MenubarItem>Python3</MenubarItem>
                                            <MenubarItem>Basic</MenubarItem>
                                        </MenubarSubContent>
                                    </MenubarSub>
                                </MenubarSubContent>
                            </MenubarSub>
                            <MenubarSub>
                                <MenubarSubTrigger>Import Data</MenubarSubTrigger>
                                <MenubarSubContent>
                                    <MenubarItem>Excel...</MenubarItem>
                                    <MenubarItem>CSV Data...</MenubarItem>
                                    <MenubarItem>Text Data...</MenubarItem>
                                    <MenubarItem>Sass...</MenubarItem>
                                </MenubarSubContent>
                            </MenubarSub>
                            <MenubarSeparator />
                            <MenubarItem>Save All Data</MenubarItem>
                            <MenubarSub>
                                <MenubarSubTrigger>Export</MenubarSubTrigger>
                                <MenubarSubContent>
                                    <MenubarItem>Database...</MenubarItem>
                                    <MenubarItem>Excel...</MenubarItem>
                                    <MenubarItem>CSV Data...</MenubarItem>
                                    <MenubarItem>Tab-delimited...</MenubarItem>
                                    <MenubarItem>Fixed Text...</MenubarItem>
                                    <MenubarItem>SAS...</MenubarItem>
                                    <MenubarItem>Stata...</MenubarItem>
                                    <MenubarItem>dBase...</MenubarItem>
                                    <MenubarItem>Lotus...</MenubarItem>
                                    <MenubarItem>Cognos TM1...</MenubarItem>
                                    <MenubarItem>SYLK...</MenubarItem>
                                </MenubarSubContent>
                            </MenubarSub>
                            <MenubarSeparator />
                            <MenubarItem>Rename Dataset...</MenubarItem>
                            <MenubarItem>Display Data File Information</MenubarItem>
                            <MenubarItem>Cache Data...</MenubarItem>
                            <MenubarItem>Collect Variable Information</MenubarItem>
                            <MenubarSeparator />
                            <MenubarItem>Stop Processor</MenubarItem>
                            <MenubarItem>Switch Server...</MenubarItem>
                            <MenubarItem>Repository</MenubarItem>
                            <MenubarSeparator />
                            <MenubarItem>Print Preview</MenubarItem>
                            <MenubarItem>Print...</MenubarItem>
                            <MenubarSeparator />
                            <MenubarItem>Welcome Dialog...</MenubarItem>
                            <MenubarItem>Recently Used Data</MenubarItem>
                            <MenubarItem>Recently Used Files</MenubarItem>
                            <MenubarSeparator />
                            <MenubarItem>Exit</MenubarItem>
                        </MenubarContent>
                    </MenubarMenu>

                    {/* Menu Edit */}
                    <MenubarMenu>
                        <MenubarTrigger>Edit</MenubarTrigger>
                        <MenubarContent>
                            <MenubarItem>Undo</MenubarItem>
                            <MenubarItem>Redo</MenubarItem>
                            <MenubarItem>Cut</MenubarItem>
                            <MenubarItem>Copy</MenubarItem>
                            <MenubarItem>Copy with Variable Names</MenubarItem>
                            <MenubarItem>Copy with Variable Labels</MenubarItem>
                            <MenubarItem>Paste</MenubarItem>
                            <MenubarItem>Paste Variables...</MenubarItem>
                            <MenubarItem>Paste with Variable Names</MenubarItem>
                            <MenubarItem>Clear</MenubarItem>
                            <MenubarSeparator />
                            <MenubarItem>Insert Variable</MenubarItem>
                            <MenubarItem>Insert Cases</MenubarItem>
                            <MenubarSeparator />
                            <MenubarItem>Search Data Files</MenubarItem>
                            <MenubarItem>Find...</MenubarItem>
                            <MenubarItem>Find Next</MenubarItem>
                            <MenubarItem>Replace...</MenubarItem>
                            <MenubarItem>Go to Case...</MenubarItem>
                            <MenubarItem>Go to Variable...</MenubarItem>
                            <MenubarItem>Go to Imputation...</MenubarItem>
                            <MenubarSeparator />
                            <MenubarItem>Options...</MenubarItem>
                        </MenubarContent>
                    </MenubarMenu>

                    {/* Menu View */}
                    <MenubarMenu>
                        <MenubarTrigger>View</MenubarTrigger>
                        <MenubarContent>
                            <MenubarItem>Status Bar</MenubarItem>
                            <MenubarItem>Toolbars</MenubarItem>
                            <MenubarItem>Menu Editor...</MenubarItem>
                            <MenubarSeparator />
                            <MenubarItem>Fonts...</MenubarItem>
                            <MenubarItem>Grid Lines</MenubarItem>
                            <MenubarItem>Value Labels</MenubarItem>
                            <MenubarItem>Mark Imputed Data</MenubarItem>
                            <MenubarSeparator />
                            <MenubarItem>Customize Variable View...</MenubarItem>
                            <MenubarSeparator />
                            <MenubarItem>Variables</MenubarItem>
                        </MenubarContent>
                    </MenubarMenu>

                    {/* Menu Data */}
                    <MenubarMenu>
                        <MenubarTrigger>Data</MenubarTrigger>
                        <MenubarContent>
                            <MenubarItem>Define Variable Properties...</MenubarItem>
                            <MenubarItem>Set Measurement Level for Unknown...</MenubarItem>
                            <MenubarItem>Copy Data Properties...</MenubarItem>
                            <MenubarItem>New Custom Attribute...</MenubarItem>
                            <MenubarItem>Define date and time...</MenubarItem>
                            <MenubarItem>Define Multiple Response Sets...</MenubarItem>
                            <MenubarSeparator />
                            <MenubarItem>Validation</MenubarItem>
                            <MenubarItem>Identify Duplicate Cases...</MenubarItem>
                            <MenubarItem>Identify Unusual Cases...</MenubarItem>
                            <MenubarItem>Compare Datasets...</MenubarItem>
                            <MenubarSeparator />
                            <MenubarItem>Sort Cases...</MenubarItem>
                            <MenubarItem>Sort Variables...</MenubarItem>
                            <MenubarItem>Transpose...</MenubarItem>
                            <MenubarItem>Adjust String Widths Across Files</MenubarItem>
                            <MenubarItem>Merge Files</MenubarItem>
                            <MenubarItem>Restructure...</MenubarItem>
                            <MenubarItem>Rake Weights...</MenubarItem>
                            <MenubarItem>Propensity Score Matching...</MenubarItem>
                            <MenubarItem>Case Control Matching...</MenubarItem>
                            <MenubarItem>Aggregate...</MenubarItem>
                            <MenubarItem>Orthogonal Design</MenubarItem>
                            <MenubarSeparator />
                            <MenubarItem>Split into Files</MenubarItem>
                            <MenubarItem>Copy Dataset</MenubarItem>
                            <MenubarSeparator />
                            <MenubarItem>Split File...</MenubarItem>
                            <MenubarItem>Select Cases...</MenubarItem>
                            <MenubarItem>Weight Cases...</MenubarItem>
                        </MenubarContent>
                    </MenubarMenu>

                    {/* Menu Transform */}
                    <MenubarMenu>
                        <MenubarTrigger>Transform</MenubarTrigger>
                        <MenubarContent>
                            <MenubarItem onClick={() => openModal(ModalType.ComputeVariable)}>Compute Variable...</MenubarItem>
                            <MenubarItem>Programmability Transformation...</MenubarItem>
                            <MenubarItem>Count Values within Cases...</MenubarItem>
                            <MenubarItem>Shift Values...</MenubarItem>
                            <MenubarSeparator />
                            <MenubarItem>Recode into Same Variables...</MenubarItem>
                            <MenubarItem>Recode into Different Variables...</MenubarItem>
                            <MenubarItem>Automatic Recode...</MenubarItem>
                            <MenubarItem>Create Dummy Variables...</MenubarItem>
                            <MenubarItem>Visual Binning...</MenubarItem>
                            <MenubarItem>Optimal Binning...</MenubarItem>
                            <MenubarItem>Prepare Data for Modeling</MenubarItem>
                            <MenubarSeparator />
                            <MenubarItem>Rank Cases...</MenubarItem>
                            <MenubarSeparator />
                            <MenubarItem>Date and Time Wizard...</MenubarItem>
                            <MenubarItem>Create Time Series...</MenubarItem>
                            <MenubarItem>Replace Missing Values...</MenubarItem>
                            <MenubarItem>Random Number Generators...</MenubarItem>
                            <MenubarSeparator />
                            <MenubarItem>Run Pending Transforms</MenubarItem>
                        </MenubarContent>
                    </MenubarMenu>

                    <MenubarMenu>
                        <MenubarTrigger>Analyze</MenubarTrigger>
                        <MenubarContent>
<<<<<<< HEAD
                        <MenubarSub>
                                <MenubarSubTrigger>Descriptive Statistics</MenubarSubTrigger>
                                <MenubarSubContent>
                                    <MenubarItem>Frequencies...</MenubarItem>
                                    <MenubarItem>Descriptives...</MenubarItem>
                                    <MenubarItem>Explore...</MenubarItem>
                                    <MenubarItem>Crosstabs...</MenubarItem>
                                    <MenubarItem>TURF Analisys</MenubarItem>
                                    <MenubarItem>Ratio...</MenubarItem>
                                    <MenubarItem>P-P Plots...</MenubarItem>
                                    <MenubarItem>Q-Q Plots...</MenubarItem>
                                </MenubarSubContent>
                            </MenubarSub>
                            
                            <MenubarSub>
                                <MenubarSubTrigger>Compare Means</MenubarSubTrigger>
                                <MenubarSubContent>
                                    <MenubarItem>One-Sample T Test...</MenubarItem>
                                    <MenubarItem>Independent-Samples T Test...</MenubarItem>
                                    <MenubarItem>Paired-Samples T Test...</MenubarItem>
                                    <MenubarItem>One-Way ANOVA...</MenubarItem>
                                </MenubarSubContent>
                            </MenubarSub>

                            <MenubarSub>
                                <MenubarSubTrigger>General Linear Model</MenubarSubTrigger>
                                <MenubarSubContent>
                                    <MenubarItem>Univariate...</MenubarItem>
                                    <MenubarItem>Multivariate...</MenubarItem>
                                    <MenubarItem>Repeated Measures...</MenubarItem>
                                    <MenubarSeparator />
                                    <MenubarItem>Variance Components...</MenubarItem>
                                </MenubarSubContent>
                            </MenubarSub>
                            
                            <MenubarSub>
                                <MenubarSubTrigger>Correlate</MenubarSubTrigger>
                                <MenubarSubContent>
                                    <MenubarItem>Bivariate...</MenubarItem>
                                    <MenubarItem>Partial...</MenubarItem>
                                    <MenubarItem>Distances...</MenubarItem>
                                    <MenubarItem>Canonical Correlation...</MenubarItem>
                                </MenubarSubContent>
                            </MenubarSub>

                            <MenubarSub>
                                <MenubarSubTrigger>Regression</MenubarSubTrigger>
                                <MenubarSubContent>
                                    <MenubarItem onClick={() => openModal(ModalType.ModalAutomaticLinearModeling)}>Automatic Linear Modeling...</MenubarItem>
                                    <MenubarItem>Linear...</MenubarItem>
                                    <MenubarItem>Curve Estimation...</MenubarItem>
                                    <MenubarItem>Partial Least Squares...</MenubarItem>
                                    <MenubarSeparator />
                                    <MenubarItem>Binary Logistic...</MenubarItem>
                                    <MenubarItem>Multinomial Logistic...</MenubarItem>
                                    <MenubarItem>Ordinal...</MenubarItem>
                                    <MenubarItem>Probit...</MenubarItem>
                                    <MenubarSeparator />
                                    <MenubarItem>Nonlinear...</MenubarItem>
                                    <MenubarItem>Weight Estimation...</MenubarItem>
                                    <MenubarItem>2-Stage Least Squares...</MenubarItem>
                                    <MenubarSeparator />
                                    <MenubarItem>Quantiles...</MenubarItem>
                                    <MenubarSeparator />
                                    <MenubarItem>Optimal Scaling (Catreg)...</MenubarItem>
                                </MenubarSubContent>
                            </MenubarSub>

                            <MenubarSub>
                                <MenubarSubTrigger>Nonparametric Test</MenubarSubTrigger>
                                <MenubarSubContent>
                                    <MenubarItem>One Sample...</MenubarItem>
                                    <MenubarItem>Independent Samples...</MenubarItem>
                                    <MenubarItem>Related Samples...</MenubarItem>
                                    <MenubarSub>
                                        <MenubarSubTrigger>Legacy Dialogs</MenubarSubTrigger>
                                        <MenubarSubContent>
                                            <MenubarItem>Chi-square...</MenubarItem>
                                            <MenubarItem>Runs...</MenubarItem>
                                            <MenubarItem>2 Independent Samples...</MenubarItem>
                                            <MenubarItem>K Independent Samples...</MenubarItem>
                                            <MenubarItem>2 Related Samples...</MenubarItem>
                                            <MenubarItem>K Related Samples...</MenubarItem>
                                        </MenubarSubContent>
                                    </MenubarSub>
                                </MenubarSubContent>
                            </MenubarSub>

                            <MenubarSub>
                                <MenubarSubTrigger>Time Series</MenubarSubTrigger>
                                <MenubarSubContent>
                                    <MenubarItem onClick={()=>openModal(ModalType.Decomposition)}>Decomposition</MenubarItem>
                                    <MenubarItem onClick={()=>openModal(ModalType.Smoothing)}>Smoothing</MenubarItem>
                                    <MenubarItem onClick={()=>openModal(ModalType.StationaryTest)}>Stationary Test</MenubarItem>
                                    <MenubarItem onClick={()=>openModal(ModalType.CreateModel)}>Create Models</MenubarItem>
                                </MenubarSubContent>
                            </MenubarSub>
                        </MenubarContent>
=======
                            <MenubarSub>
                                <MenubarSubTrigger>Descriptive Statistics</MenubarSubTrigger>
                                <MenubarSubContent>
                                    <MenubarItem onClick={() => openModal(ModalType.FrequenciesStatistic)}>Frequencies</MenubarItem>
                                    <MenubarItem onClick={() => openModal(ModalType.DescriptiveStatistic)}>Descriptives</MenubarItem>
                                </MenubarSubContent>
                            </MenubarSub>
                            </MenubarContent>
>>>>>>> e2d80125
                    </MenubarMenu>

                    <MenubarMenu>
                        <MenubarTrigger>Graphs</MenubarTrigger>
                    </MenubarMenu>

                    <MenubarMenu>
                        <MenubarTrigger>Utilities</MenubarTrigger>
                    </MenubarMenu>

                    <MenubarMenu>
                        <MenubarTrigger>Extension</MenubarTrigger>
                    </MenubarMenu>

                    <MenubarMenu>
                        <MenubarTrigger>Window</MenubarTrigger>
                    </MenubarMenu>

                    <MenubarMenu>
                        <MenubarTrigger>Help</MenubarTrigger>
                    </MenubarMenu>
                </Menubar>

                {/* Logo atau Nama Aplikasi */}
                <div className="text-xl font-bold">
                    Statify
                </div>
            </div>
        </nav>
    );
};

export default Navbar;<|MERGE_RESOLUTION|>--- conflicted
+++ resolved
@@ -208,12 +208,11 @@
                     <MenubarMenu>
                         <MenubarTrigger>Analyze</MenubarTrigger>
                         <MenubarContent>
-<<<<<<< HEAD
                         <MenubarSub>
                                 <MenubarSubTrigger>Descriptive Statistics</MenubarSubTrigger>
                                 <MenubarSubContent>
-                                    <MenubarItem>Frequencies...</MenubarItem>
-                                    <MenubarItem>Descriptives...</MenubarItem>
+                                    <MenubarItem onClick={() => openModal(ModalType.FrequenciesStatistic)}>Frequencies</MenubarItem>
+                                    <MenubarItem onClick={() => openModal(ModalType.DescriptiveStatistic)}>Descriptives</MenubarItem>
                                     <MenubarItem>Explore...</MenubarItem>
                                     <MenubarItem>Crosstabs...</MenubarItem>
                                     <MenubarItem>TURF Analisys</MenubarItem>
@@ -307,7 +306,7 @@
                                 </MenubarSubContent>
                             </MenubarSub>
                         </MenubarContent>
-=======
+                        <MenubarContent>
                             <MenubarSub>
                                 <MenubarSubTrigger>Descriptive Statistics</MenubarSubTrigger>
                                 <MenubarSubContent>
@@ -316,7 +315,6 @@
                                 </MenubarSubContent>
                             </MenubarSub>
                             </MenubarContent>
->>>>>>> e2d80125
                     </MenubarMenu>
 
                     <MenubarMenu>
