--- conflicted
+++ resolved
@@ -254,9 +254,7 @@
                             </MenubarSub>
 
                             <MenubarSub>
-<<<<<<< HEAD
                                 <MenubarSubTrigger>Nonparametric Tests</MenubarSubTrigger>
-=======
                                 <MenubarSubTrigger>Regression</MenubarSubTrigger>
                                 <MenubarSubContent>
                                     <MenubarItem onClick={() => openModal(ModalType.ModalAutomaticLinearModeling)}>Automatic Linear Modeling...</MenubarItem>
@@ -280,8 +278,7 @@
                             </MenubarSub>
 
                             <MenubarSub>
-                                <MenubarSubTrigger>Nonparametric Test</MenubarSubTrigger>
->>>>>>> 01c424f1
+                                <MenubarSubTrigger>Nonparametric Tests</MenubarSubTrigger>
                                 <MenubarSubContent>
                                     <MenubarItem>One Sample...</MenubarItem>
                                     <MenubarItem>Independent Samples...</MenubarItem>
