--- conflicted
+++ resolved
@@ -26,10 +26,6 @@
 import RunsModal from './Analyze/Nonparametric Tests/Legacy Dialogs/RunsModal';
 import TwoIndependentSamplesTestModal from './Analyze/Nonparametric Tests/Legacy Dialogs/TwoIndependentSamplesTestModal';
 import { Dialog } from '@/components/ui/dialog';
-<<<<<<< HEAD
-import KIndependentSamplesTestModal from './Analyze/Nonparametric Tests/Legacy Dialogs/KIndependentSamplesTestModal';
-import KRelatedSamplesTestModal from './Analyze/Nonparametric Tests/Legacy Dialogs/KRelatedSamplesTestModal';
-=======
 import ModalAutomaticLinearModeling from '@/components/Modals/Regression/AutomaticLinearModeling/ModalAutomaticLinearModeling'
 import ModalLinear from './Regression/Linear/ModalLinear';
 import ModalCurveEstimation from './Regression/CurveEstimation/ModalCurveEstimation';
@@ -44,7 +40,8 @@
 import ModalWeightEstimation from './Regression/WeightEstimation/ModalWeightEstimation';
 import ModalQuantiles from './Regression/Quantiles/ModalQuantiles';
 import ModalOptimalScaling from './Regression/OptimalScaling/ModalOptimalScaling';
->>>>>>> 01c424f1
+import KIndependentSamplesTestModal from './Analyze/Nonparametric Tests/Legacy Dialogs/KIndependentSamplesTestModal';
+import KRelatedSamplesTestModal from './Analyze/Nonparametric Tests/Legacy Dialogs/KRelatedSamplesTestModal';
 
 const ModalContainer: React.FC = () => {
     const { modals, closeModal } = useModal();
@@ -63,34 +60,6 @@
                 return <ExportDataModal onClose={closeModal} {...currentModal.props} />;
             case ModalType.ComputeVariable:
                 return <ComputeVariableModal onClose={closeModal} {...currentModal.props} />;
-<<<<<<< HEAD
-            case ModalType.Explore:
-                return <ExploreModal onClose={closeModal} {...currentModal.props} />;
-            case ModalType.Crosstabs:
-                return <CrosstabsModal onClose={closeModal} {...currentModal.props} />;
-            case ModalType.OneSampleTTest:
-                return <OneSampleTTestModal onClose={closeModal} {...currentModal.props} />;
-            case ModalType.IndependentSamplesTTest:
-                return <IndependentSamplesTTestModal onClose={closeModal} {...currentModal.props} />;
-            case ModalType.PairedSamplesTTest:
-                return <PairedSamplesTTestModal onClose={closeModal} {...currentModal.props} />;
-            case ModalType.OneWayAnova:
-                return <OneWayAnovaModal onClose={closeModal} {...currentModal.props} />;
-            case ModalType.Univariate:
-                return <UnivariateModal onClose={closeModal} {...currentModal.props} />;
-            case ModalType.Bivariate:
-                return <BivariateModal onClose={closeModal} {...currentModal.props} />;
-            case ModalType.ChiSquare:
-                return <ChiSquareModal onClose={closeModal} {...currentModal.props} />;
-            case ModalType.Runs:
-                return <RunsModal onClose={closeModal} {...currentModal.props} />;
-            case ModalType.TwoIndependentSamplesTest:
-                return <TwoIndependentSamplesTestModal onClose={closeModal} {...currentModal.props} />;
-            case ModalType.KIndependentSamplesTest:
-                return <KIndependentSamplesTestModal onClose={closeModal} {...currentModal.props} />;
-            case ModalType.KRelatedSamplesTest:
-                return <KRelatedSamplesTestModal onClose={closeModal} {...currentModal.props} />;
-=======
 
             // Regression Nopal
             case ModalType.ModalAutomaticLinearModeling:
@@ -130,15 +99,41 @@
             case ModalType.CreateModel:
                 return <CreateModelModal onClose={closeModal} {...currentModal.props} />;
 
->>>>>>> 01c424f1
             case ModalType.FrequenciesStatistic:
                 return <FrequenciesModal onClose={closeModal} {...currentModal.props} />;
             case ModalType.DescriptiveStatistic:
                 return <DescriptivesModal onClose={closeModal} {...currentModal.props} />;
-<<<<<<< HEAD
-=======
 
->>>>>>> 01c424f1
+            case ModalType.Explore:
+                return <ExploreModal onClose={closeModal} {...currentModal.props} />;
+            case ModalType.Crosstabs:
+                return <CrosstabsModal onClose={closeModal} {...currentModal.props} />;
+            case ModalType.OneSampleTTest:
+                return <OneSampleTTestModal onClose={closeModal} {...currentModal.props} />;
+            case ModalType.IndependentSamplesTTest:
+                return <IndependentSamplesTTestModal onClose={closeModal} {...currentModal.props} />;
+            case ModalType.PairedSamplesTTest:
+                return <PairedSamplesTTestModal onClose={closeModal} {...currentModal.props} />;
+            case ModalType.OneWayAnova:
+                return <OneWayAnovaModal onClose={closeModal} {...currentModal.props} />;
+            case ModalType.Univariate:
+                return <UnivariateModal onClose={closeModal} {...currentModal.props} />;
+            case ModalType.Bivariate:
+                return <BivariateModal onClose={closeModal} {...currentModal.props} />;
+            case ModalType.ChiSquare:
+                return <ChiSquareModal onClose={closeModal} {...currentModal.props} />;
+            case ModalType.Runs:
+                return <RunsModal onClose={closeModal} {...currentModal.props} />;
+            case ModalType.TwoIndependentSamplesTest:
+                return <TwoIndependentSamplesTestModal onClose={closeModal} {...currentModal.props} />;
+            case ModalType.KIndependentSamplesTest:
+                return <KIndependentSamplesTestModal onClose={closeModal} {...currentModal.props} />;
+            case ModalType.KRelatedSamplesTest:
+                return <KRelatedSamplesTestModal onClose={closeModal} {...currentModal.props} />;
+            case ModalType.FrequenciesStatistic:
+                return <FrequenciesModal onClose={closeModal} {...currentModal.props} />;
+            case ModalType.DescriptiveStatistic:
+                return <DescriptivesModal onClose={closeModal} {...currentModal.props} />;
             default:
                 return null;
         }
