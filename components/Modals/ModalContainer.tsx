// components/Modals/ModalContainer.tsx

"use client";

<<<<<<< HEAD
import React from "react";
import { useModal, ModalType } from "@/hooks/useModal";
import SmoothingModal from "@/components/Modals/Analyze/TimeSeries/SmoothingModal";
import DecompositionModal from "@/components/Modals/Analyze/TimeSeries/DecompositionModal";
import StationaryTestModal from "@/components/Modals/Analyze/TimeSeries/StationaryTestModal";
import CreateModelModal from "@/components/Modals/Analyze/TimeSeries/CreateModelModal";
import OpenFileModal from "./File/OpenFileModal";
import SaveFileModal from "./File/SaveFileModal";
import ComputeVariableModal from "@/components/Modals/Transform/ComputeVariableModal";
import ChartBuilderModal from "@/components/Modals/Graphs/ChartBuilder/ChartBuilderModal";
import ExportDataModal from "./File/ExportDataModal";
import FrequenciesModal from "@/components/Modals/Analyze/DescriptiveStatistic/Frequencies/FrequenciesModal";
import DescriptivesModal from "@/components/Modals/Analyze/DescriptiveStatistic/DescriptivesModal";
import { Dialog } from "@/components/ui/dialog";
import SimpleBarModal from "./Graphs/LegacyDialogs/BarModal/SimpleBarModal";

const ModalContainer: React.FC = () => {
  const { modals, closeModal } = useModal();

  if (modals.length === 0) return null;

  const currentModal = modals[modals.length - 1];

  const renderModal = () => {
    switch (currentModal.type) {
      case ModalType.OpenFile:
        return <OpenFileModal onClose={closeModal} {...currentModal.props} />;
      case ModalType.SaveFile:
        return <SaveFileModal onClose={closeModal} {...currentModal.props} />;
      case ModalType.ExportData:
        return <ExportDataModal onClose={closeModal} {...currentModal.props} />;
      case ModalType.ComputeVariable:
        return (
          <ComputeVariableModal onClose={closeModal} {...currentModal.props} />
        );
      case ModalType.ChartBuilderModal:
        return (
          <ChartBuilderModal onClose={closeModal} {...currentModal.props} />
        );
      case ModalType.SimpleBarModal:
        return <SimpleBarModal onClose={closeModal} {...currentModal.props} />;
      case ModalType.Smoothing:
        return <SmoothingModal onClose={closeModal} {...currentModal.props} />;
      case ModalType.Decomposition:
        return (
          <DecompositionModal onClose={closeModal} {...currentModal.props} />
        );
      case ModalType.StationaryTest:
        return (
          <StationaryTestModal onClose={closeModal} {...currentModal.props} />
        );
      case ModalType.CreateModel:
        return (
          <CreateModelModal onClose={closeModal} {...currentModal.props} />
        );
      case ModalType.FrequenciesStatistic:
        return (
          <FrequenciesModal onClose={closeModal} {...currentModal.props} />
        );
      case ModalType.DescriptiveStatistic:
        return (
          <DescriptivesModal onClose={closeModal} {...currentModal.props} />
        );

      default:
        return null;
    }
  };

  return (
    <Dialog open={true} onOpenChange={(open) => !open && closeModal()}>
      {renderModal()}
    </Dialog>
  );
=======
import React from 'react';
import { useModal, ModalType } from '@/hooks/useModal';

import SmoothingModal from '@/components/Modals/Analyze/TimeSeries/SmoothingModal';
import DecompositionModal from '@/components/Modals/Analyze/TimeSeries/DecompositionModal';
import StationaryTestModal from '@/components/Modals/Analyze/TimeSeries/StationaryTestModal';
import CreateModelModal from '@/components/Modals/Analyze/TimeSeries/CreateModelModal';
import ComputeVariableModal from "@/components/Modals/Transform/ComputeVariableModal";
import FrequenciesModal from "@/components/Modals/Analyze/DescriptiveStatistic/Frequencies/FrequenciesModal";
import ImportCSV from "@/components/Modals/File/ImportCSV";
import OpenData from "@/components/Modals/File/OpenData";
import { Dialog } from '@/components/ui/dialog';
import ReadCSVFile from "@/components/Modals/File/ReadCSVFile";
import ImportExcel from "@/components/Modals/File/ImportExcel";
import ReadExcelFile from "@/components/Modals/File/ReadExcelFile";
import ModalAutomaticLinearModeling from '@/components/Modals/Regression/AutomaticLinearModeling/ModalAutomaticLinearModeling'
import ModalLinear from './Regression/Linear/ModalLinear';
import ModalCurveEstimation from './Regression/CurveEstimation/ModalCurveEstimation';
import ModalPartialLeastSquares from './Regression/PartialLeastSquares/ModalPartialLeastSquares';
import ModalBinaryLogistic from './Regression/BinaryLogistic/ModalBinaryLogistic';
import ModalMultinomialLogistic from './Regression/MultinomialLogistic/ModalMultinomialLogistic';
import ModalOrdinal from './Regression/Ordinal/ModalOrdinal';
import ModalProbit from './Regression/Probit/ModalProbit';
import ModalNonlinear from './Regression/Nonlinear/ModalNonlinear';

import ModalTwoStageLeastSquares from './Regression/TwoStageLeastSquares/ModalTwoStageLeastSquares';
import ModalWeightEstimation from './Regression/WeightEstimation/ModalWeightEstimation';
import ModalQuantiles from './Regression/Quantiles/ModalQuantiles';
import ModalOptimalScaling from './Regression/OptimalScaling/ModalOptimalScaling';

const ModalContainer: React.FC = () => {
    const { modals, closeModal } = useModal();

    if (modals.length === 0) return null;

    const currentModal = modals[modals.length - 1];

    const renderModal = () => {
        switch (currentModal.type) {
            case ModalType.ImportCSV:
                return <ImportCSV onClose={closeModal} {...currentModal.props} />;
            case ModalType.ReadCSVFile:
                return <ReadCSVFile onClose={closeModal} {...currentModal.props} />;
            case ModalType.ImportExcel:
                return <ImportExcel onClose={closeModal} {...currentModal.props} />;
            case ModalType.ReadExcelFile:
                return <ReadExcelFile onClose={closeModal} {...currentModal.props} />;
            case ModalType.OpenData:
                return <OpenData onClose={closeModal} {...currentModal.props} />;
            case ModalType.ComputeVariable:
                return <ComputeVariableModal onClose={closeModal} {...currentModal.props} />;

            // Regression Nopal
            case ModalType.ModalAutomaticLinearModeling:
                return <ModalAutomaticLinearModeling onClose={closeModal} {...currentModal.props}/>;
            case ModalType.ModalLinear:
                return <ModalLinear onClose={closeModal} {...currentModal.props}/>;
            case ModalType.ModalCurveEstimation:
                return <ModalCurveEstimation onClose={closeModal} {...currentModal.props}/>;
            case ModalType.ModalPartialLeastSquares:
                return <ModalPartialLeastSquares onClose={closeModal} {...currentModal.props}/>;
            case ModalType.ModalBinaryLogistic:
                return <ModalBinaryLogistic onClose={closeModal} {...currentModal.props}/>;
            case ModalType.ModalMultinomialLogistic:
                return <ModalMultinomialLogistic onClose={closeModal} {...currentModal.props}/>;
            case ModalType.ModalOrdinal:
                return <ModalOrdinal onClose={closeModal} {...currentModal.props}/>;
            case ModalType.ModalProbit:
                return <ModalProbit onClose={closeModal} {...currentModal.props}/>;
            case ModalType.ModalNonlinear:
                return <ModalNonlinear onClose={closeModal} {...currentModal.props}/>;
            case ModalType.ModalWeightEstimation:
                return <ModalWeightEstimation onClose={closeModal} {...currentModal.props}/>;
            case ModalType.ModalTwoStageLeastSquares:
                return <ModalTwoStageLeastSquares onClose={closeModal} {...currentModal.props}/>;
            case ModalType.ModalQuantiles:
                return <ModalQuantiles onClose={closeModal} {...currentModal.props}/>;
            case ModalType.ModalOptimalScaling:
                return <ModalOptimalScaling onClose={closeModal} {...currentModal.props}/>;

            // Time Series
            case ModalType.Smoothing:
                return <SmoothingModal onClose={closeModal} {...currentModal.props} />;
            case ModalType.Decomposition:
                return <DecompositionModal onClose={closeModal} {...currentModal.props} />;
            case ModalType.StationaryTest:
                return <StationaryTestModal onClose={closeModal} {...currentModal.props} />;
            case ModalType.CreateModel:
                return <CreateModelModal onClose={closeModal} {...currentModal.props} />;
            case ModalType.Frequencies:

            case ModalType.FrequenciesStatistic:
                return <FrequenciesModal onClose={closeModal} {...currentModal.props} />;

            default:
                return null;
        }
    };

    return (
        <Dialog open={true} onOpenChange={(open) => !open && closeModal()}>
            {renderModal()}
        </Dialog>
    );
>>>>>>> b921cacd
};

export default ModalContainer;<|MERGE_RESOLUTION|>--- conflicted
+++ resolved
@@ -2,22 +2,37 @@
 
 "use client";
 
-<<<<<<< HEAD
 import React from "react";
 import { useModal, ModalType } from "@/hooks/useModal";
+
 import SmoothingModal from "@/components/Modals/Analyze/TimeSeries/SmoothingModal";
 import DecompositionModal from "@/components/Modals/Analyze/TimeSeries/DecompositionModal";
 import StationaryTestModal from "@/components/Modals/Analyze/TimeSeries/StationaryTestModal";
 import CreateModelModal from "@/components/Modals/Analyze/TimeSeries/CreateModelModal";
-import OpenFileModal from "./File/OpenFileModal";
-import SaveFileModal from "./File/SaveFileModal";
 import ComputeVariableModal from "@/components/Modals/Transform/ComputeVariableModal";
-import ChartBuilderModal from "@/components/Modals/Graphs/ChartBuilder/ChartBuilderModal";
-import ExportDataModal from "./File/ExportDataModal";
-import FrequenciesModal from "@/components/Modals/Analyze/DescriptiveStatistic/Frequencies/FrequenciesModal";
-import DescriptivesModal from "@/components/Modals/Analyze/DescriptiveStatistic/DescriptivesModal";
 import { Dialog } from "@/components/ui/dialog";
 import SimpleBarModal from "./Graphs/LegacyDialogs/BarModal/SimpleBarModal";
+import FrequenciesModal from "@/components/Modals/Analyze/DescriptiveStatistic/Frequencies/FrequenciesModal";
+import ImportCSV from "@/components/Modals/File/ImportCSV";
+import OpenData from "@/components/Modals/File/OpenData";
+import { Dialog } from "@/components/ui/dialog";
+import ReadCSVFile from "@/components/Modals/File/ReadCSVFile";
+import ImportExcel from "@/components/Modals/File/ImportExcel";
+import ReadExcelFile from "@/components/Modals/File/ReadExcelFile";
+import ModalAutomaticLinearModeling from "@/components/Modals/Regression/AutomaticLinearModeling/ModalAutomaticLinearModeling";
+import ModalLinear from "./Regression/Linear/ModalLinear";
+import ModalCurveEstimation from "./Regression/CurveEstimation/ModalCurveEstimation";
+import ModalPartialLeastSquares from "./Regression/PartialLeastSquares/ModalPartialLeastSquares";
+import ModalBinaryLogistic from "./Regression/BinaryLogistic/ModalBinaryLogistic";
+import ModalMultinomialLogistic from "./Regression/MultinomialLogistic/ModalMultinomialLogistic";
+import ModalOrdinal from "./Regression/Ordinal/ModalOrdinal";
+import ModalProbit from "./Regression/Probit/ModalProbit";
+import ModalNonlinear from "./Regression/Nonlinear/ModalNonlinear";
+
+import ModalTwoStageLeastSquares from "./Regression/TwoStageLeastSquares/ModalTwoStageLeastSquares";
+import ModalWeightEstimation from "./Regression/WeightEstimation/ModalWeightEstimation";
+import ModalQuantiles from "./Regression/Quantiles/ModalQuantiles";
+import ModalOptimalScaling from "./Regression/OptimalScaling/ModalOptimalScaling";
 
 const ModalContainer: React.FC = () => {
   const { modals, closeModal } = useModal();
@@ -28,22 +43,78 @@
 
   const renderModal = () => {
     switch (currentModal.type) {
-      case ModalType.OpenFile:
-        return <OpenFileModal onClose={closeModal} {...currentModal.props} />;
-      case ModalType.SaveFile:
-        return <SaveFileModal onClose={closeModal} {...currentModal.props} />;
-      case ModalType.ExportData:
-        return <ExportDataModal onClose={closeModal} {...currentModal.props} />;
+      case ModalType.ImportCSV:
+        return <ImportCSV onClose={closeModal} {...currentModal.props} />;
+      case ModalType.ReadCSVFile:
+        return <ReadCSVFile onClose={closeModal} {...currentModal.props} />;
+      case ModalType.ImportExcel:
+        return <ImportExcel onClose={closeModal} {...currentModal.props} />;
+      case ModalType.ReadExcelFile:
+        return <ReadExcelFile onClose={closeModal} {...currentModal.props} />;
+      case ModalType.OpenData:
+        return <OpenData onClose={closeModal} {...currentModal.props} />;
       case ModalType.ComputeVariable:
         return (
           <ComputeVariableModal onClose={closeModal} {...currentModal.props} />
         );
-      case ModalType.ChartBuilderModal:
+
+      // Regression Nopal
+      case ModalType.ModalAutomaticLinearModeling:
         return (
-          <ChartBuilderModal onClose={closeModal} {...currentModal.props} />
+          <ModalAutomaticLinearModeling
+            onClose={closeModal}
+            {...currentModal.props}
+          />
         );
-      case ModalType.SimpleBarModal:
-        return <SimpleBarModal onClose={closeModal} {...currentModal.props} />;
+      case ModalType.ModalLinear:
+        return <ModalLinear onClose={closeModal} {...currentModal.props} />;
+      case ModalType.ModalCurveEstimation:
+        return (
+          <ModalCurveEstimation onClose={closeModal} {...currentModal.props} />
+        );
+      case ModalType.ModalPartialLeastSquares:
+        return (
+          <ModalPartialLeastSquares
+            onClose={closeModal}
+            {...currentModal.props}
+          />
+        );
+      case ModalType.ModalBinaryLogistic:
+        return (
+          <ModalBinaryLogistic onClose={closeModal} {...currentModal.props} />
+        );
+      case ModalType.ModalMultinomialLogistic:
+        return (
+          <ModalMultinomialLogistic
+            onClose={closeModal}
+            {...currentModal.props}
+          />
+        );
+      case ModalType.ModalOrdinal:
+        return <ModalOrdinal onClose={closeModal} {...currentModal.props} />;
+      case ModalType.ModalProbit:
+        return <ModalProbit onClose={closeModal} {...currentModal.props} />;
+      case ModalType.ModalNonlinear:
+        return <ModalNonlinear onClose={closeModal} {...currentModal.props} />;
+      case ModalType.ModalWeightEstimation:
+        return (
+          <ModalWeightEstimation onClose={closeModal} {...currentModal.props} />
+        );
+      case ModalType.ModalTwoStageLeastSquares:
+        return (
+          <ModalTwoStageLeastSquares
+            onClose={closeModal}
+            {...currentModal.props}
+          />
+        );
+      case ModalType.ModalQuantiles:
+        return <ModalQuantiles onClose={closeModal} {...currentModal.props} />;
+      case ModalType.ModalOptimalScaling:
+        return (
+          <ModalOptimalScaling onClose={closeModal} {...currentModal.props} />
+        );
+
+      // Time Series
       case ModalType.Smoothing:
         return <SmoothingModal onClose={closeModal} {...currentModal.props} />;
       case ModalType.Decomposition:
@@ -58,14 +129,20 @@
         return (
           <CreateModelModal onClose={closeModal} {...currentModal.props} />
         );
+      case ModalType.Frequencies:
+
       case ModalType.FrequenciesStatistic:
         return (
           <FrequenciesModal onClose={closeModal} {...currentModal.props} />
         );
-      case ModalType.DescriptiveStatistic:
+
+      // Chart Builder
+      case ModalType.ChartBuilderModal:
         return (
-          <DescriptivesModal onClose={closeModal} {...currentModal.props} />
+          <ChartBuilderModal onClose={closeModal} {...currentModal.props} />
         );
+      case ModalType.SimpleBarModal:
+        return <SimpleBarModal onClose={closeModal} {...currentModal.props} />;
 
       default:
         return null;
@@ -77,112 +154,6 @@
       {renderModal()}
     </Dialog>
   );
-=======
-import React from 'react';
-import { useModal, ModalType } from '@/hooks/useModal';
-
-import SmoothingModal from '@/components/Modals/Analyze/TimeSeries/SmoothingModal';
-import DecompositionModal from '@/components/Modals/Analyze/TimeSeries/DecompositionModal';
-import StationaryTestModal from '@/components/Modals/Analyze/TimeSeries/StationaryTestModal';
-import CreateModelModal from '@/components/Modals/Analyze/TimeSeries/CreateModelModal';
-import ComputeVariableModal from "@/components/Modals/Transform/ComputeVariableModal";
-import FrequenciesModal from "@/components/Modals/Analyze/DescriptiveStatistic/Frequencies/FrequenciesModal";
-import ImportCSV from "@/components/Modals/File/ImportCSV";
-import OpenData from "@/components/Modals/File/OpenData";
-import { Dialog } from '@/components/ui/dialog';
-import ReadCSVFile from "@/components/Modals/File/ReadCSVFile";
-import ImportExcel from "@/components/Modals/File/ImportExcel";
-import ReadExcelFile from "@/components/Modals/File/ReadExcelFile";
-import ModalAutomaticLinearModeling from '@/components/Modals/Regression/AutomaticLinearModeling/ModalAutomaticLinearModeling'
-import ModalLinear from './Regression/Linear/ModalLinear';
-import ModalCurveEstimation from './Regression/CurveEstimation/ModalCurveEstimation';
-import ModalPartialLeastSquares from './Regression/PartialLeastSquares/ModalPartialLeastSquares';
-import ModalBinaryLogistic from './Regression/BinaryLogistic/ModalBinaryLogistic';
-import ModalMultinomialLogistic from './Regression/MultinomialLogistic/ModalMultinomialLogistic';
-import ModalOrdinal from './Regression/Ordinal/ModalOrdinal';
-import ModalProbit from './Regression/Probit/ModalProbit';
-import ModalNonlinear from './Regression/Nonlinear/ModalNonlinear';
-
-import ModalTwoStageLeastSquares from './Regression/TwoStageLeastSquares/ModalTwoStageLeastSquares';
-import ModalWeightEstimation from './Regression/WeightEstimation/ModalWeightEstimation';
-import ModalQuantiles from './Regression/Quantiles/ModalQuantiles';
-import ModalOptimalScaling from './Regression/OptimalScaling/ModalOptimalScaling';
-
-const ModalContainer: React.FC = () => {
-    const { modals, closeModal } = useModal();
-
-    if (modals.length === 0) return null;
-
-    const currentModal = modals[modals.length - 1];
-
-    const renderModal = () => {
-        switch (currentModal.type) {
-            case ModalType.ImportCSV:
-                return <ImportCSV onClose={closeModal} {...currentModal.props} />;
-            case ModalType.ReadCSVFile:
-                return <ReadCSVFile onClose={closeModal} {...currentModal.props} />;
-            case ModalType.ImportExcel:
-                return <ImportExcel onClose={closeModal} {...currentModal.props} />;
-            case ModalType.ReadExcelFile:
-                return <ReadExcelFile onClose={closeModal} {...currentModal.props} />;
-            case ModalType.OpenData:
-                return <OpenData onClose={closeModal} {...currentModal.props} />;
-            case ModalType.ComputeVariable:
-                return <ComputeVariableModal onClose={closeModal} {...currentModal.props} />;
-
-            // Regression Nopal
-            case ModalType.ModalAutomaticLinearModeling:
-                return <ModalAutomaticLinearModeling onClose={closeModal} {...currentModal.props}/>;
-            case ModalType.ModalLinear:
-                return <ModalLinear onClose={closeModal} {...currentModal.props}/>;
-            case ModalType.ModalCurveEstimation:
-                return <ModalCurveEstimation onClose={closeModal} {...currentModal.props}/>;
-            case ModalType.ModalPartialLeastSquares:
-                return <ModalPartialLeastSquares onClose={closeModal} {...currentModal.props}/>;
-            case ModalType.ModalBinaryLogistic:
-                return <ModalBinaryLogistic onClose={closeModal} {...currentModal.props}/>;
-            case ModalType.ModalMultinomialLogistic:
-                return <ModalMultinomialLogistic onClose={closeModal} {...currentModal.props}/>;
-            case ModalType.ModalOrdinal:
-                return <ModalOrdinal onClose={closeModal} {...currentModal.props}/>;
-            case ModalType.ModalProbit:
-                return <ModalProbit onClose={closeModal} {...currentModal.props}/>;
-            case ModalType.ModalNonlinear:
-                return <ModalNonlinear onClose={closeModal} {...currentModal.props}/>;
-            case ModalType.ModalWeightEstimation:
-                return <ModalWeightEstimation onClose={closeModal} {...currentModal.props}/>;
-            case ModalType.ModalTwoStageLeastSquares:
-                return <ModalTwoStageLeastSquares onClose={closeModal} {...currentModal.props}/>;
-            case ModalType.ModalQuantiles:
-                return <ModalQuantiles onClose={closeModal} {...currentModal.props}/>;
-            case ModalType.ModalOptimalScaling:
-                return <ModalOptimalScaling onClose={closeModal} {...currentModal.props}/>;
-
-            // Time Series
-            case ModalType.Smoothing:
-                return <SmoothingModal onClose={closeModal} {...currentModal.props} />;
-            case ModalType.Decomposition:
-                return <DecompositionModal onClose={closeModal} {...currentModal.props} />;
-            case ModalType.StationaryTest:
-                return <StationaryTestModal onClose={closeModal} {...currentModal.props} />;
-            case ModalType.CreateModel:
-                return <CreateModelModal onClose={closeModal} {...currentModal.props} />;
-            case ModalType.Frequencies:
-
-            case ModalType.FrequenciesStatistic:
-                return <FrequenciesModal onClose={closeModal} {...currentModal.props} />;
-
-            default:
-                return null;
-        }
-    };
-
-    return (
-        <Dialog open={true} onOpenChange={(open) => !open && closeModal()}>
-            {renderModal()}
-        </Dialog>
-    );
->>>>>>> b921cacd
 };
 
 export default ModalContainer;