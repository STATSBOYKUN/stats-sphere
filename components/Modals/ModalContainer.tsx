// components/Modals/ModalContainer.tsx

"use client";

import React from 'react';
import { useModal, ModalType } from '@/hooks/useModal';
import OpenFileModal from './OpenFileModal';
import SaveFileModal from './SaveFileModal';
import ComputeVariableModal from "@/components/Modals/ComputeVariableModal";
import SmoothingModal from '@/components/Modals/Analyze/TimeSeries/SmoothingModal';
import DecompositionModal from '@/components/Modals/Analyze/TimeSeries/DecompositionModal';
import StationaryTestModal from '@/components/Modals/Analyze/TimeSeries/StationaryTestModal';
import CreateModelModal from '@/components/Modals/Analyze/TimeSeries/CreateModelModal';
import ExportDataModal from './ExportDataModal';
import { Dialog } from '@/components/ui/dialog';
import ModalAutomaticLinearModeling from '@/components/Modals/Regression/AutomaticLinearModeling/ModalAutomaticLinearModeling'

const ModalContainer: React.FC = () => {
    const { modals, closeModal } = useModal();

    if (modals.length === 0) return null;

    const currentModal = modals[modals.length - 1];

    const renderModal = () => {
        switch (currentModal.type) {
            case ModalType.OpenFile:
                return <OpenFileModal onClose={closeModal} {...currentModal.props} />;
            case ModalType.SaveFile:
                return <SaveFileModal onClose={closeModal} {...currentModal.props} />;
            case ModalType.ExportData:
                return <ExportDataModal onClose={closeModal} {...currentModal.props} />;
            case ModalType.ComputeVariable:
                return <ComputeVariableModal onClose={closeModal} {...currentModal.props} />;
<<<<<<< HEAD
            case ModalType.ModalAutomaticLinearModeling:
                return <ModalAutomaticLinearModeling onClose={closeModal} {...currentModal.props}/>;
=======

            // Time Series
            case ModalType.Smoothing:
                return <SmoothingModal onClose={closeModal} {...currentModal.props} />;
            case ModalType.Decomposition:
                return <DecompositionModal onClose={closeModal} {...currentModal.props} />;
            case ModalType.StationaryTest:
                return <StationaryTestModal onClose={closeModal} {...currentModal.props} />;
            case ModalType.CreateModel:
                return <CreateModelModal onClose={closeModal} {...currentModal.props} />;

>>>>>>> ab6fc7b3
            default:
                return null;
        }
    };

    return (
        <Dialog open={true} onOpenChange={(open) => !open && closeModal()}>
            {renderModal()}
        </Dialog>
    );
};

export default ModalContainer;<|MERGE_RESOLUTION|>--- conflicted
+++ resolved
@@ -32,10 +32,8 @@
                 return <ExportDataModal onClose={closeModal} {...currentModal.props} />;
             case ModalType.ComputeVariable:
                 return <ComputeVariableModal onClose={closeModal} {...currentModal.props} />;
-<<<<<<< HEAD
             case ModalType.ModalAutomaticLinearModeling:
                 return <ModalAutomaticLinearModeling onClose={closeModal} {...currentModal.props}/>;
-=======
 
             // Time Series
             case ModalType.Smoothing:
@@ -47,7 +45,6 @@
             case ModalType.CreateModel:
                 return <CreateModelModal onClose={closeModal} {...currentModal.props} />;
 
->>>>>>> ab6fc7b3
             default:
                 return null;
         }
