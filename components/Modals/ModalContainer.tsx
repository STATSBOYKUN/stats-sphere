--- conflicted
+++ resolved
@@ -4,7 +4,6 @@
 
 import React from 'react';
 import { useModal, ModalType } from '@/hooks/useModal';
-<<<<<<< HEAD
 import OpenFileModal from './OpenFileModal';
 import SaveFileModal from './SaveFileModal';
 import ComputeVariableModal from "@/components/Modals/ComputeVariableModal";
@@ -13,14 +12,12 @@
 import StationaryTestModal from '@/components/Modals/Analyze/TimeSeries/StationaryTestModal';
 import CreateModelModal from '@/components/Modals/Analyze/TimeSeries/CreateModelModal';
 import ExportDataModal from './ExportDataModal';
-=======
 import OpenFileModal from './File/OpenFileModal';
 import SaveFileModal from './File/SaveFileModal';
 import ComputeVariableModal from "@/components/Modals/Transform/ComputeVariableModal";
 import ExportDataModal from './File/ExportDataModal';
 import FrequenciesModal from "@/components/Modals/Analyze/DescriptiveStatistic/Frequencies/FrequenciesModal";
 import DescriptivesModal from "@/components/Modals/Analyze/DescriptiveStatistic/DescriptivesModal";
->>>>>>> e2d80125
 import { Dialog } from '@/components/ui/dialog';
 
 const ModalContainer: React.FC = () => {
@@ -40,24 +37,6 @@
                 return <ExportDataModal onClose={closeModal} {...currentModal.props} />;
             case ModalType.ComputeVariable:
                 return <ComputeVariableModal onClose={closeModal} {...currentModal.props} />;
-<<<<<<< HEAD
-
-            // Time Series
-            case ModalType.Smoothing:
-                return <SmoothingModal onClose={closeModal} {...currentModal.props} />;
-            case ModalType.Decomposition:
-                return <DecompositionModal onClose={closeModal} {...currentModal.props} />;
-            case ModalType.StationaryTest:
-                return <StationaryTestModal onClose={closeModal} {...currentModal.props} />;
-            case ModalType.CreateModel:
-                return <CreateModelModal onClose={closeModal} {...currentModal.props} />;
-
-=======
-            case ModalType.FrequenciesStatistic:
-                return <FrequenciesModal onClose={closeModal} {...currentModal.props} />;
-            case ModalType.DescriptiveStatistic:
-                return <DescriptivesModal onClose={closeModal} {...currentModal.props} />;
->>>>>>> e2d80125
             default:
                 return null;
         }
