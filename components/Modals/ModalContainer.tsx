// components/Modals/ModalContainer.tsx

"use client";

<<<<<<< HEAD
import React from 'react';
import { useModal, ModalType } from '@/hooks/useModal';
import SmoothingModal from '@/components/Modals/Analyze/TimeSeries/SmoothingModal';
import DecompositionModal from '@/components/Modals/Analyze/TimeSeries/DecompositionModal';
import AutocorrelationModal from '@/components/Modals/Analyze/TimeSeries/AutocorrelationModal';
import UnitRootTestModal from '@/components/Modals/Analyze/TimeSeries/UnitRootTestModal';
import OpenFileModal from './File/OpenFileModal';
import SaveFileModal from './File/SaveFileModal';
=======
import React from "react";
import { useModal, ModalType } from "@/hooks/useModal";

import SmoothingModal from "@/components/Modals/Analyze/TimeSeries/SmoothingModal";
import DecompositionModal from "@/components/Modals/Analyze/TimeSeries/DecompositionModal";
import StationaryTestModal from "@/components/Modals/Analyze/TimeSeries/StationaryTestModal";
import CreateModelModal from "@/components/Modals/Analyze/TimeSeries/CreateModelModal";
>>>>>>> 89cd7fd1
import ComputeVariableModal from "@/components/Modals/Transform/ComputeVariableModal";
import { Dialog } from "@/components/ui/dialog";
import SimpleBarModal from "./Graphs/LegacyDialogs/BarModal/SimpleBarModal";
import FrequenciesModal from "@/components/Modals/Analyze/DescriptiveStatistic/Frequencies/FrequenciesModal";
<<<<<<< HEAD
import DescriptivesModal from "@/components/Modals/Analyze/DescriptiveStatistic/DescriptivesModal";
import { Dialog } from '@/components/ui/dialog';
import BoxJenkinsModelModal from '@/components/Modals/Analyze/TimeSeries/BoxJenkinsModelModal';
import ModalAutomaticLinearModeling from '@/components/Modals/Regression/AutomaticLinearModeling/ModalAutomaticLinearModeling'

const ModalContainer: React.FC = () => {
    const { modals, closeModal } = useModal();

    if (modals.length === 0) return null;

    const currentModal = modals[modals.length - 1];

    const renderModal = () => {
        switch (currentModal.type) {
            case ModalType.OpenFile:
                return <OpenFileModal onClose={closeModal} {...currentModal.props} />;
            case ModalType.SaveFile:
                return <SaveFileModal onClose={closeModal} {...currentModal.props} />;
            case ModalType.ExportData:
                return <ExportDataModal onClose={closeModal} {...currentModal.props} />;
            case ModalType.ComputeVariable:
                return <ComputeVariableModal onClose={closeModal} {...currentModal.props} />;
            case ModalType.ModalAutomaticLinearModeling:
                return <ModalAutomaticLinearModeling onClose={closeModal} {...currentModal.props}/>;
            case ModalType.FrequenciesStatistic:
                return <FrequenciesModal onClose={closeModal} {...currentModal.props} />;

            // Time Series
            case ModalType.Smoothing:
                return <SmoothingModal onClose={closeModal} {...currentModal.props} />;
            case ModalType.Decomposition:
                return <DecompositionModal onClose={closeModal} {...currentModal.props} />;
            case ModalType.Autocorrelation:
                return <AutocorrelationModal onClose={closeModal} {...currentModal.props} />;
            case ModalType.UnitRootTest:
                return <UnitRootTestModal onClose={closeModal} {...currentModal.props} />;
            case ModalType.BoxJenkinsModel:
                return <BoxJenkinsModelModal onClose={closeModal} {...currentModal.props} />;

            default:
                return null;
        }
    };

    return (
        <Dialog open={true} onOpenChange={(open) => !open && closeModal()}>
            {renderModal()}
        </Dialog>
    );
=======
import ImportCSV from "@/components/Modals/File/ImportCSV";
// import OpenData from "@/components/Modals/File/OpenData";
import ReadCSVFile from "@/components/Modals/File/ReadCSVFile";
import ImportExcel from "@/components/Modals/File/ImportExcel";
import ReadExcelFile from "@/components/Modals/File/ReadExcelFile";
import ModalAutomaticLinearModeling from "@/components/Modals/Regression/AutomaticLinearModeling/ModalAutomaticLinearModeling";
import ModalLinear from "./Regression/Linear/ModalLinear";
import ModalCurveEstimation from "./Regression/CurveEstimation/ModalCurveEstimation";
import ModalPartialLeastSquares from "./Regression/PartialLeastSquares/ModalPartialLeastSquares";
import ModalBinaryLogistic from "./Regression/BinaryLogistic/ModalBinaryLogistic";
import ModalMultinomialLogistic from "./Regression/MultinomialLogistic/ModalMultinomialLogistic";
import ModalOrdinal from "./Regression/Ordinal/ModalOrdinal";
import ModalProbit from "./Regression/Probit/ModalProbit";
import ModalNonlinear from "./Regression/Nonlinear/ModalNonlinear";

import ModalTwoStageLeastSquares from "./Regression/TwoStageLeastSquares/ModalTwoStageLeastSquares";
import ModalWeightEstimation from "./Regression/WeightEstimation/ModalWeightEstimation";
import ModalQuantiles from "./Regression/Quantiles/ModalQuantiles";
import ModalOptimalScaling from "./Regression/OptimalScaling/ModalOptimalScaling";
import ChartBuilderModal from "./Graphs/ChartBuilder/ChartBuilderModal";

const ModalContainer: React.FC = () => {
  const { modals, closeModal } = useModal();

  if (modals.length === 0) return null;

  const currentModal = modals[modals.length - 1];

  const renderModal = () => {
    switch (currentModal.type) {
      case ModalType.ImportCSV:
        return <ImportCSV onClose={closeModal} {...currentModal.props} />;
      case ModalType.ReadCSVFile:
        return <ReadCSVFile onClose={closeModal} {...currentModal.props} />;
      case ModalType.ImportExcel:
        return <ImportExcel onClose={closeModal} {...currentModal.props} />;
      case ModalType.ReadExcelFile:
        return <ReadExcelFile onClose={closeModal} {...currentModal.props} />;
      // case ModalType.OpenData:
      //   return <OpenData onClose={closeModal} {...currentModal.props} />;
      case ModalType.ComputeVariable:
        return (
          <ComputeVariableModal onClose={closeModal} {...currentModal.props} />
        );

      // Regression Nopal
      case ModalType.ModalAutomaticLinearModeling:
        return (
          <ModalAutomaticLinearModeling
            onClose={closeModal}
            {...currentModal.props}
          />
        );
      case ModalType.ModalLinear:
        return <ModalLinear onClose={closeModal} {...currentModal.props} />;
      case ModalType.ModalCurveEstimation:
        return (
          <ModalCurveEstimation onClose={closeModal} {...currentModal.props} />
        );
      case ModalType.ModalPartialLeastSquares:
        return (
          <ModalPartialLeastSquares
            onClose={closeModal}
            {...currentModal.props}
          />
        );
      case ModalType.ModalBinaryLogistic:
        return (
          <ModalBinaryLogistic onClose={closeModal} {...currentModal.props} />
        );
      case ModalType.ModalMultinomialLogistic:
        return (
          <ModalMultinomialLogistic
            onClose={closeModal}
            {...currentModal.props}
          />
        );
      case ModalType.ModalOrdinal:
        return <ModalOrdinal onClose={closeModal} {...currentModal.props} />;
      case ModalType.ModalProbit:
        return <ModalProbit onClose={closeModal} {...currentModal.props} />;
      case ModalType.ModalNonlinear:
        return <ModalNonlinear onClose={closeModal} {...currentModal.props} />;
      case ModalType.ModalWeightEstimation:
        return (
          <ModalWeightEstimation onClose={closeModal} {...currentModal.props} />
        );
      case ModalType.ModalTwoStageLeastSquares:
        return (
          <ModalTwoStageLeastSquares
            onClose={closeModal}
            {...currentModal.props}
          />
        );
      case ModalType.ModalQuantiles:
        return <ModalQuantiles onClose={closeModal} {...currentModal.props} />;
      case ModalType.ModalOptimalScaling:
        return (
          <ModalOptimalScaling onClose={closeModal} {...currentModal.props} />
        );

      // Time Series
      case ModalType.Smoothing:
        return <SmoothingModal onClose={closeModal} {...currentModal.props} />;
      case ModalType.Decomposition:
        return (
          <DecompositionModal onClose={closeModal} {...currentModal.props} />
        );
      case ModalType.StationaryTest:
        return (
          <StationaryTestModal onClose={closeModal} {...currentModal.props} />
        );
      case ModalType.CreateModel:
        return (
          <CreateModelModal onClose={closeModal} {...currentModal.props} />
        );
      case ModalType.Frequencies:

      case ModalType.FrequenciesStatistic:
        return (
          <FrequenciesModal onClose={closeModal} {...currentModal.props} />
        );

      // Chart Builder
      case ModalType.ChartBuilderModal:
        return (
          <ChartBuilderModal onClose={closeModal} {...currentModal.props} />
        );
      case ModalType.SimpleBarModal:
        return <SimpleBarModal onClose={closeModal} {...currentModal.props} />;

      default:
        return null;
    }
  };

  return (
    <Dialog open={true} onOpenChange={(open) => !open && closeModal()}>
      {renderModal()}
    </Dialog>
  );
>>>>>>> 89cd7fd1
};

export default ModalContainer;<|MERGE_RESOLUTION|>--- conflicted
+++ resolved
@@ -2,84 +2,24 @@
 
 "use client";
 
-<<<<<<< HEAD
-import React from 'react';
-import { useModal, ModalType } from '@/hooks/useModal';
-import SmoothingModal from '@/components/Modals/Analyze/TimeSeries/SmoothingModal';
-import DecompositionModal from '@/components/Modals/Analyze/TimeSeries/DecompositionModal';
-import AutocorrelationModal from '@/components/Modals/Analyze/TimeSeries/AutocorrelationModal';
-import UnitRootTestModal from '@/components/Modals/Analyze/TimeSeries/UnitRootTestModal';
-import OpenFileModal from './File/OpenFileModal';
-import SaveFileModal from './File/SaveFileModal';
-=======
 import React from "react";
 import { useModal, ModalType } from "@/hooks/useModal";
 
 import SmoothingModal from "@/components/Modals/Analyze/TimeSeries/SmoothingModal";
 import DecompositionModal from "@/components/Modals/Analyze/TimeSeries/DecompositionModal";
-import StationaryTestModal from "@/components/Modals/Analyze/TimeSeries/StationaryTestModal";
+import AutocorrelationModal from '@/components/Modals/Analyze/TimeSeries/AutocorrelationModal';
+import UnitRootTestModal from '@/components/Modals/Analyze/TimeSeries/UnitRootTestModal';;
 import CreateModelModal from "@/components/Modals/Analyze/TimeSeries/CreateModelModal";
->>>>>>> 89cd7fd1
 import ComputeVariableModal from "@/components/Modals/Transform/ComputeVariableModal";
 import { Dialog } from "@/components/ui/dialog";
 import SimpleBarModal from "./Graphs/LegacyDialogs/BarModal/SimpleBarModal";
 import FrequenciesModal from "@/components/Modals/Analyze/DescriptiveStatistic/Frequencies/FrequenciesModal";
-<<<<<<< HEAD
-import DescriptivesModal from "@/components/Modals/Analyze/DescriptiveStatistic/DescriptivesModal";
-import { Dialog } from '@/components/ui/dialog';
-import BoxJenkinsModelModal from '@/components/Modals/Analyze/TimeSeries/BoxJenkinsModelModal';
-import ModalAutomaticLinearModeling from '@/components/Modals/Regression/AutomaticLinearModeling/ModalAutomaticLinearModeling'
-
-const ModalContainer: React.FC = () => {
-    const { modals, closeModal } = useModal();
-
-    if (modals.length === 0) return null;
-
-    const currentModal = modals[modals.length - 1];
-
-    const renderModal = () => {
-        switch (currentModal.type) {
-            case ModalType.OpenFile:
-                return <OpenFileModal onClose={closeModal} {...currentModal.props} />;
-            case ModalType.SaveFile:
-                return <SaveFileModal onClose={closeModal} {...currentModal.props} />;
-            case ModalType.ExportData:
-                return <ExportDataModal onClose={closeModal} {...currentModal.props} />;
-            case ModalType.ComputeVariable:
-                return <ComputeVariableModal onClose={closeModal} {...currentModal.props} />;
-            case ModalType.ModalAutomaticLinearModeling:
-                return <ModalAutomaticLinearModeling onClose={closeModal} {...currentModal.props}/>;
-            case ModalType.FrequenciesStatistic:
-                return <FrequenciesModal onClose={closeModal} {...currentModal.props} />;
-
-            // Time Series
-            case ModalType.Smoothing:
-                return <SmoothingModal onClose={closeModal} {...currentModal.props} />;
-            case ModalType.Decomposition:
-                return <DecompositionModal onClose={closeModal} {...currentModal.props} />;
-            case ModalType.Autocorrelation:
-                return <AutocorrelationModal onClose={closeModal} {...currentModal.props} />;
-            case ModalType.UnitRootTest:
-                return <UnitRootTestModal onClose={closeModal} {...currentModal.props} />;
-            case ModalType.BoxJenkinsModel:
-                return <BoxJenkinsModelModal onClose={closeModal} {...currentModal.props} />;
-
-            default:
-                return null;
-        }
-    };
-
-    return (
-        <Dialog open={true} onOpenChange={(open) => !open && closeModal()}>
-            {renderModal()}
-        </Dialog>
-    );
-=======
 import ImportCSV from "@/components/Modals/File/ImportCSV";
 // import OpenData from "@/components/Modals/File/OpenData";
 import ReadCSVFile from "@/components/Modals/File/ReadCSVFile";
 import ImportExcel from "@/components/Modals/File/ImportExcel";
 import ReadExcelFile from "@/components/Modals/File/ReadExcelFile";
+import BoxJenkinsModelModal from '@/components/Modals/Analyze/TimeSeries/BoxJenkinsModelModal';
 import ModalAutomaticLinearModeling from "@/components/Modals/Regression/AutomaticLinearModeling/ModalAutomaticLinearModeling";
 import ModalLinear from "./Regression/Linear/ModalLinear";
 import ModalCurveEstimation from "./Regression/CurveEstimation/ModalCurveEstimation";
@@ -216,7 +156,6 @@
       {renderModal()}
     </Dialog>
   );
->>>>>>> 89cd7fd1
 };
 
 export default ModalContainer;