// components/Modals/ModalContainer.tsx

"use client";

import React from 'react';
import { useModal, ModalType } from '@/hooks/useModal';
import SmoothingModal from '@/components/Modals/Analyze/TimeSeries/SmoothingModal';
import DecompositionModal from '@/components/Modals/Analyze/TimeSeries/DecompositionModal';
import StationaryTestModal from '@/components/Modals/Analyze/TimeSeries/StationaryTestModal';
import CreateModelModal from '@/components/Modals/Analyze/TimeSeries/CreateModelModal';
import OpenFileModal from './File/OpenFileModal';
import SaveFileModal from './File/SaveFileModal';
import ComputeVariableModal from "@/components/Modals/Transform/ComputeVariableModal";
import ExportDataModal from './File/ExportDataModal';
import FrequenciesModal from "@/components/Modals/Analyze/DescriptiveStatistic/Frequencies/FrequenciesModal";
import DescriptivesModal from "@/components/Modals/Analyze/DescriptiveStatistic/DescriptivesModal";
import { Dialog } from '@/components/ui/dialog';
import ModalAutomaticLinearModeling from '@/components/Modals/Regression/AutomaticLinearModeling/ModalAutomaticLinearModeling'
import ModalLinear from './Regression/Linear/ModalLinear';
import ModalCurveEstimation from './Regression/CurveEstimation/ModalCurveEstimation';
import ModalPartialLeastSquares from './Regression/PartialLeastSquares/ModalPartialLeastSquares';
import ModalBinaryLogistic from './Regression/BinaryLogistic/ModalBinaryLogistic';
import ModalMultinomialLogistic from './Regression/MultinomialLogistic/ModalMultinomialLogistic';
import ModalOrdinal from './Regression/Ordinal/ModalOrdinal';
import ModalProbit from './Regression/Probit/ModalProbit';
import ModalNonlinear from './Regression/Nonlinear/ModalNonlinear';

import ModalTwoStageLeastSquares from './Regression/TwoStageLeastSquares/ModalTwoStageLeastSquares';
import ModalWeightEstimation from './Regression/WeightEstimation/ModalWeightEstimation';
import ModalQuantiles from './Regression/Quantiles/ModalQuantiles';
import ModalOptimalScaling from './Regression/OptimalScaling/ModalOptimalScaling';

const ModalContainer: React.FC = () => {
    const { modals, closeModal } = useModal();

    if (modals.length === 0) return null;

    const currentModal = modals[modals.length - 1];

    const renderModal = () => {
        switch (currentModal.type) {
            case ModalType.OpenFile:
                return <OpenFileModal onClose={closeModal} {...currentModal.props} />;
            case ModalType.SaveFile:
                return <SaveFileModal onClose={closeModal} {...currentModal.props} />;
            case ModalType.ExportData:
                return <ExportDataModal onClose={closeModal} {...currentModal.props} />;
            case ModalType.ComputeVariable:
                return <ComputeVariableModal onClose={closeModal} {...currentModal.props} />;
<<<<<<< HEAD

            // Regression Nopal
            case ModalType.ModalAutomaticLinearModeling:
                return <ModalAutomaticLinearModeling onClose={closeModal} {...currentModal.props}/>;
            case ModalType.ModalLinear:
                return <ModalLinear onClose={closeModal} {...currentModal.props}/>;
            case ModalType.ModalCurveEstimation:
                return <ModalCurveEstimation onClose={closeModal} {...currentModal.props}/>;
            case ModalType.ModalPartialLeastSquares:
                return <ModalPartialLeastSquares onClose={closeModal} {...currentModal.props}/>;
            case ModalType.ModalBinaryLogistic:
                return <ModalBinaryLogistic onClose={closeModal} {...currentModal.props}/>;
            case ModalType.ModalMultinomialLogistic:
                return <ModalMultinomialLogistic onClose={closeModal} {...currentModal.props}/>;
            case ModalType.ModalOrdinal:
                return <ModalOrdinal onClose={closeModal} {...currentModal.props}/>;
            case ModalType.ModalProbit:
                return <ModalProbit onClose={closeModal} {...currentModal.props}/>;
            case ModalType.ModalNonlinear:
                return <ModalNonlinear onClose={closeModal} {...currentModal.props}/>;
            case ModalType.ModalWeightEstimation:
                return <ModalWeightEstimation onClose={closeModal} {...currentModal.props}/>;
            case ModalType.ModalTwoStageLeastSquares:
                return <ModalTwoStageLeastSquares onClose={closeModal} {...currentModal.props}/>;
            case ModalType.ModalQuantiles:
                return <ModalQuantiles onClose={closeModal} {...currentModal.props}/>;
            case ModalType.ModalOptimalScaling:
                return <ModalOptimalScaling onClose={closeModal} {...currentModal.props}/>;

            // Time Series
=======
>>>>>>> 742d6a23
            case ModalType.Smoothing:
                return <SmoothingModal onClose={closeModal} {...currentModal.props} />;
            case ModalType.Decomposition:
                return <DecompositionModal onClose={closeModal} {...currentModal.props} />;
            case ModalType.StationaryTest:
                return <StationaryTestModal onClose={closeModal} {...currentModal.props} />;
            case ModalType.CreateModel:
                return <CreateModelModal onClose={closeModal} {...currentModal.props} />;
<<<<<<< HEAD

=======
>>>>>>> 742d6a23
            case ModalType.FrequenciesStatistic:
                return <FrequenciesModal onClose={closeModal} {...currentModal.props} />;
            case ModalType.DescriptiveStatistic:
                return <DescriptivesModal onClose={closeModal} {...currentModal.props} />;

            default:
                return null;
        }
    };

    return (
        <Dialog open={true} onOpenChange={(open) => !open && closeModal()}>
            {renderModal()}
        </Dialog>
    );
};

export default ModalContainer;<|MERGE_RESOLUTION|>--- conflicted
+++ resolved
@@ -47,7 +47,6 @@
                 return <ExportDataModal onClose={closeModal} {...currentModal.props} />;
             case ModalType.ComputeVariable:
                 return <ComputeVariableModal onClose={closeModal} {...currentModal.props} />;
-<<<<<<< HEAD
 
             // Regression Nopal
             case ModalType.ModalAutomaticLinearModeling:
@@ -78,8 +77,6 @@
                 return <ModalOptimalScaling onClose={closeModal} {...currentModal.props}/>;
 
             // Time Series
-=======
->>>>>>> 742d6a23
             case ModalType.Smoothing:
                 return <SmoothingModal onClose={closeModal} {...currentModal.props} />;
             case ModalType.Decomposition:
@@ -88,10 +85,7 @@
                 return <StationaryTestModal onClose={closeModal} {...currentModal.props} />;
             case ModalType.CreateModel:
                 return <CreateModelModal onClose={closeModal} {...currentModal.props} />;
-<<<<<<< HEAD
 
-=======
->>>>>>> 742d6a23
             case ModalType.FrequenciesStatistic:
                 return <FrequenciesModal onClose={closeModal} {...currentModal.props} />;
             case ModalType.DescriptiveStatistic:
