--- conflicted
+++ resolved
@@ -6,20 +6,14 @@
 import { useModal, ModalType } from '@/hooks/useModal';
 import SmoothingModal from '@/components/Modals/Analyze/TimeSeries/SmoothingModal';
 import DecompositionModal from '@/components/Modals/Analyze/TimeSeries/DecompositionModal';
-<<<<<<< HEAD
 import AutocorrelationModal from '@/components/Modals/Analyze/TimeSeries/AutocorrelationModal';
 import UnitRootTestModal from '@/components/Modals/Analyze/TimeSeries/UnitRootTestModal';
-import ExportDataModal from './ExportDataModal';
-=======
-import StationaryTestModal from '@/components/Modals/Analyze/TimeSeries/StationaryTestModal';
-import CreateModelModal from '@/components/Modals/Analyze/TimeSeries/CreateModelModal';
 import OpenFileModal from './File/OpenFileModal';
 import SaveFileModal from './File/SaveFileModal';
 import ComputeVariableModal from "@/components/Modals/Transform/ComputeVariableModal";
 import ExportDataModal from './File/ExportDataModal';
 import FrequenciesModal from "@/components/Modals/Analyze/DescriptiveStatistic/Frequencies/FrequenciesModal";
 import DescriptivesModal from "@/components/Modals/Analyze/DescriptiveStatistic/DescriptivesModal";
->>>>>>> 60e0dd3f
 import { Dialog } from '@/components/ui/dialog';
 import BoxJenkinsModelModal from '@/components/Modals/Analyze/TimeSeries/BoxJenkinsModelModal';
 
@@ -40,7 +34,6 @@
                 return <ExportDataModal onClose={closeModal} {...currentModal.props} />;
             case ModalType.ComputeVariable:
                 return <ComputeVariableModal onClose={closeModal} {...currentModal.props} />;
-<<<<<<< HEAD
 
             // Time Series
             case ModalType.Smoothing:
@@ -54,8 +47,6 @@
             case ModalType.BoxJenkinsModel:
                 return <BoxJenkinsModelModal onClose={closeModal} {...currentModal.props} />;
 
-=======
->>>>>>> 60e0dd3f
             default:
                 return null;
         }
