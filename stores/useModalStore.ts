--- conflicted
+++ resolved
@@ -1,37 +1,27 @@
 // stores/useModalStore.ts
 
-<<<<<<< HEAD
 import { create } from "zustand";
+import StatisticsSettingsModal from "@/components/Modals/Analyze/DescriptiveStatistic/Frequencies/FrequenciesStatistics";
 
 export enum ModalType {
   OpenFile = "openFile",
   SaveFile = "saveFile",
   ExportData = "exportData",
+
+  // Time Series
+  Smoothing = "smoothing", //Time Series Smoothing
+  Decomposition = "decomposition", //Time Series Decomposition
+  StationaryTest = "stationaryTest", //Time Series Stationary Test
+  CreateModel = "createModel", //Time Series Create Model
+
+  FrequenciesStatistic = "frequenciesStatistic",
+  DescriptiveStatistic = "descriptiveStatistic",
+  StatisticsSettingsModal = "statisticsSettingsModal",
+  ChartSettingsModal = "chartSettingsModal",
+
   ComputeVariable = "computeVariable",
   ChartBuilderModal = "chartBuilderModal",
   SimpleBarModal = "simpleBarModal",
-=======
-import { create } from 'zustand';
-import StatisticsSettingsModal
-    from "@/components/Modals/Analyze/DescriptiveStatistic/Frequencies/FrequenciesStatistics";
-
-export enum ModalType {
-    OpenFile = 'openFile',
-    SaveFile = 'saveFile',
-    ExportData = 'exportData',
-    ComputeVariable = 'computeVariable',
-
-    // Time Series
-    Smoothing = 'smoothing', //Time Series Smoothing
-    Decomposition = 'decomposition', //Time Series Decomposition
-    StationaryTest = 'stationaryTest', //Time Series Stationary Test
-    CreateModel = 'createModel', //Time Series Create Model
-
-    FrequenciesStatistic = 'frequenciesStatistic',
-    DescriptiveStatistic = 'descriptiveStatistic',
-    StatisticsSettingsModal = 'statisticsSettingsModal',
-    ChartSettingsModal = 'chartSettingsModal',
->>>>>>> 2b79b5bc
 }
 
 interface ModalInstance {
