// stores/useModalStore.ts

import { create } from 'zustand';
import StatisticsSettingsModal
    from "@/components/Modals/Analyze/DescriptiveStatistic/Frequencies/FrequenciesStatistics";

export enum ModalType {
    OpenFile = 'openFile',
    SaveFile = 'saveFile',
    ExportData = 'exportData',
    ComputeVariable = 'computeVariable',

    // Time Series
    Smoothing = 'smoothing', //Time Series Smoothing
    Decomposition = 'decomposition', //Time Series Decomposition
<<<<<<< HEAD
    Autocorrelation = 'autocorrelation', //Time Series Stationary Test
    UnitRootTest = 'unitRootTest', //Time Series Stationary Test
    BoxJenkinsModel = 'BoxJenkinsModel', //Time Series Create Model
=======
    StationaryTest = 'stationaryTest', //Time Series Stationary Test
    CreateModel = 'createModel', //Time Series Create Model
    FrequenciesStatistic = 'frequenciesStatistic',
    DescriptiveStatistic = 'descriptiveStatistic',
    StatisticsSettingsModal = 'statisticsSettingsModal',
    ChartSettingsModal = 'chartSettingsModal',
>>>>>>> 60e0dd3f
}

interface ModalInstance {
    type: ModalType;
    props?: any;
}

interface ModalStoreState {
    modals: ModalInstance[];
    openModal: (type: ModalType, props?: any) => void;
    closeModal: () => void;
    closeAllModals: () => void;
}

export const useModalStore = create<ModalStoreState>((set, get) => ({
    modals: [],
    openModal: (type, props) => {
        set((state) => ({ modals: [...state.modals, { type, props }] }));
    },
    closeModal: () => {
        set((state) => ({ modals: state.modals.slice(0, -1) }));
    },
    closeAllModals: () => {
        set({ modals: [] });
    },
}));<|MERGE_RESOLUTION|>--- conflicted
+++ resolved
@@ -13,18 +13,13 @@
     // Time Series
     Smoothing = 'smoothing', //Time Series Smoothing
     Decomposition = 'decomposition', //Time Series Decomposition
-<<<<<<< HEAD
     Autocorrelation = 'autocorrelation', //Time Series Stationary Test
     UnitRootTest = 'unitRootTest', //Time Series Stationary Test
     BoxJenkinsModel = 'BoxJenkinsModel', //Time Series Create Model
-=======
-    StationaryTest = 'stationaryTest', //Time Series Stationary Test
-    CreateModel = 'createModel', //Time Series Create Model
     FrequenciesStatistic = 'frequenciesStatistic',
     DescriptiveStatistic = 'descriptiveStatistic',
     StatisticsSettingsModal = 'statisticsSettingsModal',
     ChartSettingsModal = 'chartSettingsModal',
->>>>>>> 60e0dd3f
 }
 
 interface ModalInstance {
