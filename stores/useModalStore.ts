// stores/useModalStore.ts

import { create } from 'zustand';
import StatisticsSettingsModal
    from "@/components/Modals/Analyze/DescriptiveStatistic/Frequencies/FrequenciesStatistics";

export enum ModalType {
    OpenFile = 'openFile',
    SaveFile = 'saveFile',
    ExportData = 'exportData',
    ComputeVariable = 'computeVariable',
<<<<<<< HEAD
    OneSampleTTest = 'oneSampleTTest',
    IndependentSamplesTTest = 'independentSamplesTTest'
=======

    // Time Series
    Smoothing = 'smoothing', //Time Series Smoothing
    Decomposition = 'decomposition', //Time Series Decomposition
    StationaryTest = 'stationaryTest', //Time Series Stationary Test
    CreateModel = 'createModel', //Time Series Create Model
    FrequenciesStatistic = 'frequenciesStatistic',
    DescriptiveStatistic = 'descriptiveStatistic',
    StatisticsSettingsModal = 'statisticsSettingsModal',
    ChartSettingsModal = 'chartSettingsModal',
>>>>>>> 60e0dd3f
}

interface ModalInstance {
    type: ModalType;
    props?: any;
}

interface ModalStoreState {
    modals: ModalInstance[];
    openModal: (type: ModalType, props?: any) => void;
    closeModal: () => void;
    closeAllModals: () => void;
}

export const useModalStore = create<ModalStoreState>((set, get) => ({
    modals: [],
    openModal: (type, props) => {
        set((state) => ({ modals: [...state.modals, { type, props }] }));
    },
    closeModal: () => {
        set((state) => ({ modals: state.modals.slice(0, -1) }));
    },
    closeAllModals: () => {
        set({ modals: [] });
    },
}));<|MERGE_RESOLUTION|>--- conflicted
+++ resolved
@@ -9,10 +9,8 @@
     SaveFile = 'saveFile',
     ExportData = 'exportData',
     ComputeVariable = 'computeVariable',
-<<<<<<< HEAD
     OneSampleTTest = 'oneSampleTTest',
-    IndependentSamplesTTest = 'independentSamplesTTest'
-=======
+    IndependentSamplesTTest = 'independentSamplesTTest',
 
     // Time Series
     Smoothing = 'smoothing', //Time Series Smoothing
@@ -23,7 +21,6 @@
     DescriptiveStatistic = 'descriptiveStatistic',
     StatisticsSettingsModal = 'statisticsSettingsModal',
     ChartSettingsModal = 'chartSettingsModal',
->>>>>>> 60e0dd3f
 }
 
 interface ModalInstance {
