--- conflicted
+++ resolved
@@ -7,16 +7,13 @@
     SaveFile = 'saveFile',
     ExportData = 'exportData',
     ComputeVariable = 'computeVariable',
-<<<<<<< HEAD
     ModalAutomaticLinearModeling = 'modalAutomaticLinearModeling'
-=======
 
     // Time Series
     Smoothing = 'smoothing', //Time Series Smoothing
     Decomposition = 'decomposition', //Time Series Decomposition
     StationaryTest = 'stationaryTest', //Time Series Stationary Test
     CreateModel = 'createModel', //Time Series Create Model
->>>>>>> ab6fc7b3
 }
 
 interface ModalInstance {
