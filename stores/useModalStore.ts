--- conflicted
+++ resolved
@@ -5,27 +5,6 @@
 import zukeper from "zukeeper";
 
 export enum ModalType {
-<<<<<<< HEAD
-    OpenFile = 'openFile',
-    SaveFile = 'saveFile',
-    ExportData = 'exportData',
-    ComputeVariable = 'computeVariable',
-    ModalAutomaticLinearModeling = 'modalAutomaticLinearModeling',
-
-    // Descriptive Statistic
-    Frequencies = 'frequencies',
-
-    // Time Series
-    Smoothing = 'smoothing', //Time Series Smoothing
-    Decomposition = 'decomposition', //Time Series Decomposition
-    Autocorrelation = 'autocorrelation', //Time Series Stationary Test
-    UnitRootTest = 'unitRootTest', //Time Series Stationary Test
-    BoxJenkinsModel = 'BoxJenkinsModel', //Time Series Create Model
-    FrequenciesStatistic = 'frequenciesStatistic',
-    DescriptiveStatistic = 'descriptiveStatistic',
-    StatisticsSettingsModal = 'statisticsSettingsModal',
-    ChartSettingsModal = 'chartSettingsModal',
-=======
   OpenFile = "openFile",
   SaveFile = "saveFile",
   ExportData = "exportData",
@@ -45,12 +24,15 @@
   ModalQuantiles = "modalQuantiles",
   ModalOptimalScaling = "modalOptimalScaling",
 
+    // Descriptive Statistic
+    Frequencies = 'frequencies',
+
   // Time Series
   Smoothing = "smoothing", //Time Series Smoothing
   Decomposition = "decomposition", //Time Series Decomposition
-  StationaryTest = "stationaryTest", //Time Series Stationary Test
-  CreateModel = "createModel", //Time Series Create Model
-
+  Autocorrelation = 'autocorrelation', //Time Series Stationary Test
+    UnitRootTest = "unitRootTest", //Time Series Stationary Test
+  BoxJenkinsModel = "BoxJenkinsModel", //Time Series Create Model
   FrequenciesStatistic = "frequenciesStatistic",
   DescriptiveStatistic = "descriptiveStatistic",
   StatisticsSettingsModal = "statisticsSettingsModal",
@@ -100,7 +82,6 @@
   //Chart Builder
   ChartBuilderModal = "chartBuilderModal",
   SimpleBarModal = "simpleBarModal",
->>>>>>> 89cd7fd1
 }
 
 interface ModalInstance {
